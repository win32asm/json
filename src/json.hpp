--- conflicted
+++ resolved
@@ -7890,11 +7890,7 @@
                     };
                     if ((m_limit - m_cursor) < 5)
                     {
-<<<<<<< HEAD
-                        fill_line_buffer();    // LCOV_EXCL_LINE;
-=======
-                        yyfill();
->>>>>>> 034244a2
+                        fill_line_buffer();
                     }
                     yych = *m_cursor;
                     if (yybm[0 + yych] & 32)
@@ -8028,11 +8024,7 @@
                     ++m_cursor;
                     if (m_limit <= m_cursor)
                     {
-<<<<<<< HEAD
-                        fill_line_buffer();    // LCOV_EXCL_LINE;
-=======
-                        yyfill();
->>>>>>> 034244a2
+                        fill_line_buffer();
                     }
                     yych = *m_cursor;
                     if (yybm[0 + yych] & 32)
@@ -8102,11 +8094,7 @@
                     m_marker = ++m_cursor;
                     if ((m_limit - m_cursor) < 3)
                     {
-<<<<<<< HEAD
-                        fill_line_buffer();    // LCOV_EXCL_LINE;
-=======
-                        yyfill();
->>>>>>> 034244a2
+                        fill_line_buffer();
                     }
                     yych = *m_cursor;
                     if (yybm[0 + yych] & 64)
@@ -8199,11 +8187,7 @@
                     ++m_cursor;
                     if (m_limit <= m_cursor)
                     {
-<<<<<<< HEAD
-                        fill_line_buffer();    // LCOV_EXCL_LINE;
-=======
-                        yyfill();
->>>>>>> 034244a2
+                        fill_line_buffer();
                     }
                     yych = *m_cursor;
 basic_json_parser_32:
@@ -8240,11 +8224,7 @@
                     ++m_cursor;
                     if (m_limit <= m_cursor)
                     {
-<<<<<<< HEAD
-                        fill_line_buffer();    // LCOV_EXCL_LINE;
-=======
-                        yyfill();
->>>>>>> 034244a2
+                        fill_line_buffer();
                     }
                     yych = *m_cursor;
                     if (yych <= 'e')
@@ -8388,11 +8368,7 @@
                     ++m_cursor;
                     if (m_limit <= m_cursor)
                     {
-<<<<<<< HEAD
-                        fill_line_buffer();    // LCOV_EXCL_LINE;
-=======
-                        yyfill();
->>>>>>> 034244a2
+                        fill_line_buffer();
                     }
                     yych = *m_cursor;
                     if (yych <= '@')
@@ -8428,11 +8404,7 @@
                     m_marker = ++m_cursor;
                     if ((m_limit - m_cursor) < 3)
                     {
-<<<<<<< HEAD
-                        fill_line_buffer();    // LCOV_EXCL_LINE;
-=======
-                        yyfill();
->>>>>>> 034244a2
+                        fill_line_buffer();
                     }
                     yych = *m_cursor;
                     if (yych <= 'D')
@@ -8473,11 +8445,7 @@
                     ++m_cursor;
                     if (m_limit <= m_cursor)
                     {
-<<<<<<< HEAD
-                        fill_line_buffer();    // LCOV_EXCL_LINE;
-=======
-                        yyfill();
->>>>>>> 034244a2
+                        fill_line_buffer();
                     }
                     yych = *m_cursor;
                     if (yych <= '/')
@@ -8519,11 +8487,7 @@
                     ++m_cursor;
                     if (m_limit <= m_cursor)
                     {
-<<<<<<< HEAD
-                        fill_line_buffer();    // LCOV_EXCL_LINE;
-=======
-                        yyfill();
->>>>>>> 034244a2
+                        fill_line_buffer();
                     }
                     yych = *m_cursor;
                     if (yych <= '@')
@@ -8577,11 +8541,7 @@
                     ++m_cursor;
                     if (m_limit <= m_cursor)
                     {
-<<<<<<< HEAD
-                        fill_line_buffer();    // LCOV_EXCL_LINE;
-=======
-                        yyfill();
->>>>>>> 034244a2
+                        fill_line_buffer();
                     }
                     yych = *m_cursor;
                     if (yych <= '@')
@@ -8622,11 +8582,7 @@
                     ++m_cursor;
                     if (m_limit <= m_cursor)
                     {
-<<<<<<< HEAD
-                        fill_line_buffer();    // LCOV_EXCL_LINE;
-=======
-                        yyfill();
->>>>>>> 034244a2
+                        fill_line_buffer();
                     }
                     yych = *m_cursor;
                     if (yych <= '@')
