--- conflicted
+++ resolved
@@ -7854,11 +7854,7 @@
                     re2c:define:YYCURSOR  = m_cursor;
                     re2c:define:YYLIMIT   = m_limit;
                     re2c:define:YYMARKER  = m_marker;
-<<<<<<< HEAD
-                    re2c:define:YYFILL    = "fill_line_buffer(); // LCOV_EXCL_LINE";
-=======
-                    re2c:define:YYFILL    = "yyfill()";
->>>>>>> 034244a2
+                    re2c:define:YYFILL    = "fill_line_buffer()";
                     re2c:yyfill:parameter = 0;
                     re2c:indent:string    = "    ";
                     re2c:indent:top       = 1;
