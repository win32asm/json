--- conflicted
+++ resolved
@@ -7322,15 +7322,9 @@
         @brief parse floating point number
 
         This function (and its overloads) serves to select the most approprate
-<<<<<<< HEAD
         standard floating point number parsing function based on the type
         supplied via the first parameter.  Set this to
         @a static_cast<number_float_t*>(nullptr).
-=======
-        standard floating point number parsing function (i.e., `std::strtof`,
-        `std::strtod`, or `std::strtold`) based on the type supplied via the
-        first parameter. Set this to @a static_cast<number_float_t>(nullptr).
->>>>>>> 54a41391
 
         @param[in] type  the @ref number_float_t in use
 
@@ -7349,7 +7343,6 @@
             return std::strtold(reinterpret_cast<typename string_t::const_pointer>(m_start), endptr);
         }
 
-<<<<<<< HEAD
         /*!
         @brief parse floating point number
 
@@ -7365,15 +7358,10 @@
         @return the floating point number
         */
         double str_to_float_t(double* /* type */, char** endptr) const
-=======
-        /// @copydoc str_to_float_t
-        double str_to_float_t(double*, char** endptr) const
->>>>>>> 54a41391
         {
             return std::strtod(reinterpret_cast<typename string_t::const_pointer>(m_start), endptr);
         }
 
-<<<<<<< HEAD
         /*!
         @brief parse floating point number
 
@@ -7389,10 +7377,6 @@
         @return the floating point number
         */
         float str_to_float_t(float* /* type */, char** endptr) const
-=======
-        /// @copydoc str_to_float_t
-        float str_to_float_t(float*, char** endptr) const
->>>>>>> 54a41391
         {
             return std::strtof(reinterpret_cast<typename string_t::const_pointer>(m_start), endptr);
         }
@@ -7719,24 +7703,6 @@
                 {
                     m_lexer.get_number(result);
                     get_token();
-<<<<<<< HEAD
-=======
-
-                    // check if conversion loses precision (special case -0.0 always loses precision)
-                    const auto int_val = static_cast<number_integer_t>(result.m_value.number_float);
-                    if (result.m_value.number_float == static_cast<number_float_t>(int_val) and
-                            result.m_value.number_integer != json_value(-0.0f).number_integer)
-                    {
-                        // we would not lose precision -> return int
-                        result.m_type = value_t::number_integer;
-                        result.m_value = int_val;
-                    }
-                    else
-                    {
-                        // we would lose precision -> return float
-                        result.m_type = value_t::number_float;
-                    }
->>>>>>> 54a41391
                     break;
                 }
 
