--- conflicted
+++ resolved
@@ -2955,24 +2955,8 @@
     }
 
     /*!
-<<<<<<< HEAD
     @brief get a pointer value (implicit)
     @copydoc get_ptr()
-=======
-    @brief get special-case overload
-
-    This overloads converts the current @ref basic_json in a different
-    @ref basic_json type
-
-    @tparam BasicJsonType == @ref basic_json
-
-    @return a copy of *this, converted into @a BasicJsonType
-
-    @complexity Depending on the implementation of the called `from_json()`
-                method.
-
-    @since version 3.2.0
->>>>>>> 6f551930
     */
     template < typename PointerType, typename std::enable_if <
                    std::is_pointer<PointerType>::value&&
@@ -3030,19 +3014,7 @@
     ValueType get_impl(detail::priority_tag<0> /*unused*/) const noexcept(noexcept(
                 JSONSerializer<ValueType>::from_json(std::declval<const basic_json_t&>(), std::declval<ValueType&>())))
     {
-<<<<<<< HEAD
-        ValueType ret;
-=======
-        // we cannot static_assert on ValueTypeCV being non-const, because
-        // there is support for get<const basic_json_t>(), which is why we
-        // still need the uncvref
-        static_assert(!std::is_reference<ValueTypeCV>::value,
-                      "get() cannot be used with reference types, you might want to use get_ref()");
-        static_assert(std::is_default_constructible<ValueType>::value,
-                      "types must be DefaultConstructible when used with get()");
-
         ValueType ret{};
->>>>>>> 6f551930
         JSONSerializer<ValueType>::from_json(*this, ret);
         return ret;
     }
@@ -3095,7 +3067,7 @@
 
     @tparam BasicJsonType == @ref basic_json
 
-    @return a copy of *this, converted into @tparam BasicJsonType
+    @return a copy of *this, converted into @a BasicJsonType
 
     @complexity Depending on the implementation of the called `from_json()`
                 method.
@@ -3134,7 +3106,6 @@
         return *this;
     }
 
-<<<<<<< HEAD
     /*!
     @brief get a pointer value (explicit)
     @copydoc get()
@@ -3145,16 +3116,6 @@
                  int> = 0>
     constexpr auto get_impl(detail::priority_tag<4> /*unused*/) const noexcept
     -> decltype(std::declval<const basic_json_t&>().template get_ptr<PointerType>())
-=======
-    template <
-        typename T, std::size_t N,
-        typename Array = T (&)[N], // NOLINT(cppcoreguidelines-avoid-c-arrays,hicpp-avoid-c-arrays,modernize-avoid-c-arrays)
-        detail::enable_if_t <
-            detail::has_from_json<basic_json_t, Array>::value, int > = 0 >
-    Array get_to(T (&v)[N]) const // NOLINT(cppcoreguidelines-avoid-c-arrays,hicpp-avoid-c-arrays,modernize-avoid-c-arrays)
-    noexcept(noexcept(JSONSerializer<Array>::from_json(
-                          std::declval<const basic_json_t&>(), v)))
->>>>>>> 6f551930
     {
         // delegate the call to get_ptr
         return get_ptr<PointerType>();
@@ -3294,10 +3255,10 @@
 
     template <
         typename T, std::size_t N,
-        typename Array = T (&)[N],
+        typename Array = T (&)[N], // NOLINT(cppcoreguidelines-avoid-c-arrays,hicpp-avoid-c-arrays,modernize-avoid-c-arrays)
         detail::enable_if_t <
             detail::has_from_json<basic_json_t, Array>::value, int > = 0 >
-    Array get_to(T (&v)[N]) const
+    Array get_to(T (&v)[N]) const // NOLINT(cppcoreguidelines-avoid-c-arrays,hicpp-avoid-c-arrays,modernize-avoid-c-arrays)
     noexcept(noexcept(JSONSerializer<Array>::from_json(
                           std::declval<const basic_json_t&>(), v)))
     {
