--- conflicted
+++ resolved
@@ -140,7 +140,7 @@
         while (true)
         {
             get();
-            if (JSON_UNLIKELY(not unexpect_eof()))
+            if (JSON_UNLIKELY(not unexpect_eof(input_format_t::bson, "cstring")))
             {
                 return false;
             }
@@ -166,7 +166,7 @@
     template <typename NumberType>
     bool get_bson_string(const NumberType len, string_t& result)
     {
-        return get_string(len - static_cast<NumberType>(1), result)
+        return get_string(input_format_t::bson, len - static_cast<NumberType>(1), result)
                && get() != std::char_traits<char>::eof();
     }
 
@@ -196,14 +196,14 @@
             case 0x01: // double
             {
                 double number;
-                return get_number<double, true>(number)
+                return get_number<double, true>(input_format_t::bson, number)
                        && sax->number_float(static_cast<number_float_t>(number), "");
             }
             case 0x02: // string
             {
                 std::int32_t len;
                 string_t value;
-                return get_number<std::int32_t, true>(len)
+                return get_number<std::int32_t, true>(input_format_t::bson, len)
                        && get_bson_string(len, value)
                        && sax->string(value);
             }
@@ -214,13 +214,13 @@
             case 0x10: // int32
             {
                 std::int32_t value;
-                return get_number<std::int32_t, true>(value)
+                return get_number<std::int32_t, true>(input_format_t::bson, value)
                        && sax->number_integer(static_cast<std::int32_t>(value));
             }
             case 0x12: // int64
             {
                 std::int64_t value;
-                return get_number<std::int64_t, true>(value)
+                return get_number<std::int64_t, true>(input_format_t::bson, value)
                        && sax->number_integer(static_cast<std::int64_t>(value));
             }
             case 0x0A: // null
@@ -257,7 +257,7 @@
     {
         while (auto element_type = get())
         {
-            if (JSON_UNLIKELY(not unexpect_eof()))
+            if (JSON_UNLIKELY(not unexpect_eof(input_format_t::bson, "element list")))
             {
                 return false;
             }
@@ -289,7 +289,7 @@
     bool parse_bson_array()
     {
         std::int32_t documentSize;
-        get_number<std::int32_t, true>(documentSize);
+        get_number<std::int32_t, true>(input_format_t::bson, documentSize);
 
         if (JSON_UNLIKELY(not sax->start_array(-1)))
         {
@@ -311,7 +311,7 @@
     bool parse_bson_internal()
     {
         std::int32_t documentSize;
-        get_number<std::int32_t, true>(documentSize);
+        get_number<std::int32_t, true>(input_format_t::bson, documentSize);
 
         if (JSON_UNLIKELY(not sax->start_object(-1)))
         {
@@ -1080,13 +1080,8 @@
           bytes in CBOR, MessagePack, and UBJSON are stored in network order
           (big endian) and therefore need reordering on little endian systems.
     */
-<<<<<<< HEAD
     template<typename NumberType, bool InputIsLittleEndian = false>
-    bool get_number(NumberType& result)
-=======
-    template<typename NumberType>
     bool get_number(const input_format_t format, NumberType& result)
->>>>>>> 4b2a0064
     {
         // step 1: read input into array with system's byte order
         std::array<uint8_t, sizeof(NumberType)> vec;
@@ -1926,6 +1921,10 @@
                 error_msg += "UBJSON";
                 break;
 
+            case input_format_t::bson:
+                error_msg += "BSON";
+                break;
+
             // LCOV_EXCL_START
             default:
                 assert(false);
