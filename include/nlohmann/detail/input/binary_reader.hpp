--- conflicted
+++ resolved
@@ -716,13 +716,8 @@
                 {
                     const int exp = (half >> 10u) & 0x1Fu;
                     const unsigned int mant = half & 0x3FFu;
-<<<<<<< HEAD
-                    assert(0 <= exp&& exp <= 32);
-                    assert(mant <= 1024);
-=======
-                    JSON_ASSERT(0 <= exp and exp <= 32);
+                    JSON_ASSERT(0 <= exp&& exp <= 32);
                     JSON_ASSERT(mant <= 1024);
->>>>>>> cbafed34
                     switch (exp)
                     {
                         case 0:
