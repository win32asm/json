#pragma once

#include <cmath> // isfinite
#include <cstdint> // uint8_t
#include <functional> // function
#include <string> // string
#include <utility> // move
#include <vector> // vector

#include <nlohmann/detail/exceptions.hpp>
#include <nlohmann/detail/input/input_adapters.hpp>
#include <nlohmann/detail/input/json_sax.hpp>
#include <nlohmann/detail/input/lexer.hpp>
#include <nlohmann/detail/macro_scope.hpp>
#include <nlohmann/detail/meta/is_sax.hpp>
#include <nlohmann/detail/value_t.hpp>

namespace nlohmann
{
namespace detail
{
////////////
// parser //
////////////

enum class parse_event_t : uint8_t
{
    /// the parser read `{` and started to process a JSON object
    object_start,
    /// the parser read `}` and finished processing a JSON object
    object_end,
    /// the parser read `[` and started to process a JSON array
    array_start,
    /// the parser read `]` and finished processing a JSON array
    array_end,
    /// the parser read a key of a value in an object
    key,
    /// the parser finished reading a JSON value
    value
};

template<typename BasicJsonType>
using parser_callback_t =
    std::function<bool(int depth, parse_event_t event, BasicJsonType& parsed)>;

/*!
@brief syntax analysis

This class implements a recursive descent parser.
*/
template<typename BasicJsonType, typename InputAdapterType>
class parser
{
    using number_integer_t = typename BasicJsonType::number_integer_t;
    using number_unsigned_t = typename BasicJsonType::number_unsigned_t;
    using number_float_t = typename BasicJsonType::number_float_t;
    using string_t = typename BasicJsonType::string_t;
    using lexer_t = lexer<BasicJsonType, InputAdapterType>;
    using token_type = typename lexer_t::token_type;

  public:
    /// a parser reading from an input adapter
    explicit parser(InputAdapterType&& adapter,
                    const parser_callback_t<BasicJsonType> cb = nullptr,
                    const bool allow_exceptions_ = true,
                    const bool skip_comments = false)
        : callback(cb)
        , m_lexer(std::move(adapter), skip_comments)
        , allow_exceptions(allow_exceptions_)
    {
        // read first token
        get_token();
    }

    /*!
    @brief public parser interface

    @param[in] strict      whether to expect the last token to be EOF
    @param[in,out] result  parsed JSON value

    @throw parse_error.101 in case of an unexpected token
    @throw parse_error.102 if to_unicode fails or surrogate error
    @throw parse_error.103 if to_unicode fails
    */
    void parse(const bool strict, BasicJsonType& result)
    {
        if (callback)
        {
            json_sax_dom_callback_parser<BasicJsonType> sdp(result, callback, allow_exceptions);
            sax_parse_internal(&sdp);

            // in strict mode, input must be completely read
            if (strict && (get_token() != token_type::end_of_input))
            {
                sdp.parse_error(m_lexer.get_position(),
                                m_lexer.get_token_string(),
                                parse_error::create(101, m_lexer.get_position(),
                                                    exception_message(token_type::end_of_input, "value"), BasicJsonType()));
            }

            // in case of an error, return discarded value
            if (sdp.is_errored())
            {
                result = value_t::discarded;
                return;
            }

            // set top-level value to null if it was discarded by the callback
            // function
            if (result.is_discarded())
            {
                result = nullptr;
            }
        }
        else
        {
            json_sax_dom_parser<BasicJsonType> sdp(result, allow_exceptions);
            sax_parse_internal(&sdp);

            // in strict mode, input must be completely read
            if (strict && (get_token() != token_type::end_of_input))
            {
                sdp.parse_error(m_lexer.get_position(),
                                m_lexer.get_token_string(),
                                parse_error::create(101, m_lexer.get_position(), exception_message(token_type::end_of_input, "value"), BasicJsonType()));
            }

            // in case of an error, return discarded value
            if (sdp.is_errored())
            {
                result = value_t::discarded;
                return;
            }
        }

        result.assert_invariant();
    }

    /*!
    @brief public accept interface

    @param[in] strict  whether to expect the last token to be EOF
    @return whether the input is a proper JSON text
    */
    bool accept(const bool strict = true)
    {
        json_sax_acceptor<BasicJsonType> sax_acceptor;
        return sax_parse(&sax_acceptor, strict);
    }

    template<typename SAX>
    JSON_HEDLEY_NON_NULL(2)
    bool sax_parse(SAX* sax, const bool strict = true)
    {
        (void)detail::is_sax_static_asserts<SAX, BasicJsonType> {};
        const bool result = sax_parse_internal(sax);

        // strict mode: next byte must be EOF
        if (result && strict && (get_token() != token_type::end_of_input))
        {
            return sax->parse_error(m_lexer.get_position(),
                                    m_lexer.get_token_string(),
                                    parse_error::create(101, m_lexer.get_position(), exception_message(token_type::end_of_input, "value"), BasicJsonType()));
        }

        return result;
    }

  private:
    template<typename SAX>
    JSON_HEDLEY_NON_NULL(2)
    bool sax_parse_internal(SAX* sax)
    {
        // stack to remember the hierarchy of structured values we are parsing
        // true = array; false = object
        std::vector<bool> states;
        // value to avoid a goto (see comment where set to true)
        bool skip_to_state_evaluation = false;

        while (true)
        {
            if (!skip_to_state_evaluation)
            {
                // invariant: get_token() was called before each iteration
                switch (last_token)
                {
                    case token_type::begin_object:
                    {
                        if (JSON_HEDLEY_UNLIKELY(!sax->start_object(std::size_t(-1))))
                        {
                            return false;
                        }

                        // closing } -> we are done
                        if (get_token() == token_type::end_object)
                        {
                            if (JSON_HEDLEY_UNLIKELY(!sax->end_object()))
                            {
                                return false;
                            }
                            break;
                        }

                        // parse key
                        if (JSON_HEDLEY_UNLIKELY(last_token != token_type::value_string))
                        {
                            return sax->parse_error(m_lexer.get_position(),
                                                    m_lexer.get_token_string(),
                                                    parse_error::create(101, m_lexer.get_position(), exception_message(token_type::value_string, "object key"), BasicJsonType()));
                        }
                        if (JSON_HEDLEY_UNLIKELY(!sax->key(m_lexer.get_string())))
                        {
                            return false;
                        }

                        // parse separator (:)
                        if (JSON_HEDLEY_UNLIKELY(get_token() != token_type::name_separator))
                        {
                            return sax->parse_error(m_lexer.get_position(),
                                                    m_lexer.get_token_string(),
                                                    parse_error::create(101, m_lexer.get_position(), exception_message(token_type::name_separator, "object separator"), BasicJsonType()));
                        }

                        // remember we are now inside an object
                        states.push_back(false);

                        // parse values
                        get_token();
                        continue;
                    }

                    case token_type::begin_array:
                    {
                        if (JSON_HEDLEY_UNLIKELY(!sax->start_array(std::size_t(-1))))
                        {
                            return false;
                        }

                        // closing ] -> we are done
                        if (get_token() == token_type::end_array)
                        {
                            if (JSON_HEDLEY_UNLIKELY(!sax->end_array()))
                            {
                                return false;
                            }
                            break;
                        }

                        // remember we are now inside an array
                        states.push_back(true);

                        // parse values (no need to call get_token)
                        continue;
                    }

                    case token_type::value_float:
                    {
                        const auto res = m_lexer.get_number_float();

                        if (JSON_HEDLEY_UNLIKELY(!std::isfinite(res)))
                        {
                            return sax->parse_error(m_lexer.get_position(),
                                                    m_lexer.get_token_string(),
                                                    out_of_range::create(406, "number overflow parsing '" + m_lexer.get_token_string() + "'", BasicJsonType()));
                        }

                        if (JSON_HEDLEY_UNLIKELY(!sax->number_float(res, m_lexer.get_string())))
                        {
                            return false;
                        }

                        break;
                    }

                    case token_type::literal_false:
                    {
                        if (JSON_HEDLEY_UNLIKELY(!sax->boolean(false)))
                        {
                            return false;
                        }
                        break;
                    }

                    case token_type::literal_null:
                    {
                        if (JSON_HEDLEY_UNLIKELY(!sax->null()))
                        {
                            return false;
                        }
                        break;
                    }

                    case token_type::literal_true:
                    {
                        if (JSON_HEDLEY_UNLIKELY(!sax->boolean(true)))
                        {
                            return false;
                        }
                        break;
                    }

                    case token_type::value_integer:
                    {
                        if (JSON_HEDLEY_UNLIKELY(!sax->number_integer(m_lexer.get_number_integer())))
                        {
                            return false;
                        }
                        break;
                    }

                    case token_type::value_string:
                    {
                        if (JSON_HEDLEY_UNLIKELY(!sax->string(m_lexer.get_string())))
                        {
                            return false;
                        }
                        break;
                    }

                    case token_type::value_unsigned:
                    {
                        if (JSON_HEDLEY_UNLIKELY(!sax->number_unsigned(m_lexer.get_number_unsigned())))
                        {
                            return false;
                        }
                        break;
                    }

                    case token_type::parse_error:
                    {
                        // using "uninitialized" to avoid "expected" message
                        return sax->parse_error(m_lexer.get_position(),
                                                m_lexer.get_token_string(),
                                                parse_error::create(101, m_lexer.get_position(), exception_message(token_type::uninitialized, "value"), BasicJsonType()));
                    }

                    default: // the last token was unexpected
                    {
                        return sax->parse_error(m_lexer.get_position(),
                                                m_lexer.get_token_string(),
                                                parse_error::create(101, m_lexer.get_position(), exception_message(token_type::literal_or_value, "value"), BasicJsonType()));
                    }
                }
            }
            else
            {
                skip_to_state_evaluation = false;
            }

            // we reached this line after we successfully parsed a value
            if (states.empty())
            {
                // empty stack: we reached the end of the hierarchy: done
                return true;
            }

            if (states.back())  // array
            {
                // comma -> next value
                if (get_token() == token_type::value_separator)
                {
                    // parse a new value
                    get_token();
                    continue;
                }

                // closing ]
                if (JSON_HEDLEY_LIKELY(last_token == token_type::end_array))
                {
                    if (JSON_HEDLEY_UNLIKELY(!sax->end_array()))
                    {
                        return false;
                    }

                    // We are done with this array. Before we can parse a
                    // new value, we need to evaluate the new state first.
                    // By setting skip_to_state_evaluation to false, we
                    // are effectively jumping to the beginning of this if.
                    JSON_ASSERT(!states.empty());
                    states.pop_back();
                    skip_to_state_evaluation = true;
                    continue;
                }

                return sax->parse_error(m_lexer.get_position(),
                                        m_lexer.get_token_string(),
                                        parse_error::create(101, m_lexer.get_position(), exception_message(token_type::end_array, "array"), BasicJsonType()));
            }
<<<<<<< HEAD
            else  // object
            {
                // comma -> next value
                if (get_token() == token_type::value_separator)
                {
                    // parse key
                    if (JSON_HEDLEY_UNLIKELY(get_token() != token_type::value_string))
                    {
                        return sax->parse_error(m_lexer.get_position(),
                                                m_lexer.get_token_string(),
                                                parse_error::create(101, m_lexer.get_position(), exception_message(token_type::value_string, "object key"), BasicJsonType()));
                    }
=======
>>>>>>> e754ef70

            // states.back() is false -> object

<<<<<<< HEAD
                    // parse separator (:)
                    if (JSON_HEDLEY_UNLIKELY(get_token() != token_type::name_separator))
                    {
                        return sax->parse_error(m_lexer.get_position(),
                                                m_lexer.get_token_string(),
                                                parse_error::create(101, m_lexer.get_position(), exception_message(token_type::name_separator, "object separator"), BasicJsonType()));
                    }
=======
            // comma -> next value
            if (get_token() == token_type::value_separator)
            {
                // parse key
                if (JSON_HEDLEY_UNLIKELY(get_token() != token_type::value_string))
                {
                    return sax->parse_error(m_lexer.get_position(),
                                            m_lexer.get_token_string(),
                                            parse_error::create(101, m_lexer.get_position(),
                                                    exception_message(token_type::value_string, "object key")));
                }
>>>>>>> e754ef70

                if (JSON_HEDLEY_UNLIKELY(!sax->key(m_lexer.get_string())))
                {
                    return false;
                }

                // parse separator (:)
                if (JSON_HEDLEY_UNLIKELY(get_token() != token_type::name_separator))
                {
                    return sax->parse_error(m_lexer.get_position(),
                                            m_lexer.get_token_string(),
                                            parse_error::create(101, m_lexer.get_position(),
                                                    exception_message(token_type::name_separator, "object separator")));
                }

                // parse values
                get_token();
                continue;
            }

            // closing }
            if (JSON_HEDLEY_LIKELY(last_token == token_type::end_object))
            {
                if (JSON_HEDLEY_UNLIKELY(!sax->end_object()))
                {
                    return false;
                }

<<<<<<< HEAD
                return sax->parse_error(m_lexer.get_position(),
                                        m_lexer.get_token_string(),
                                        parse_error::create(101, m_lexer.get_position(), exception_message(token_type::end_object, "object"), BasicJsonType()));
=======
                // We are done with this object. Before we can parse a
                // new value, we need to evaluate the new state first.
                // By setting skip_to_state_evaluation to false, we
                // are effectively jumping to the beginning of this if.
                JSON_ASSERT(!states.empty());
                states.pop_back();
                skip_to_state_evaluation = true;
                continue;
>>>>>>> e754ef70
            }

            return sax->parse_error(m_lexer.get_position(),
                                    m_lexer.get_token_string(),
                                    parse_error::create(101, m_lexer.get_position(),
                                            exception_message(token_type::end_object, "object")));
        }
    }

    /// get next token from lexer
    token_type get_token()
    {
        return last_token = m_lexer.scan();
    }

    std::string exception_message(const token_type expected, const std::string& context)
    {
        std::string error_msg = "syntax error ";

        if (!context.empty())
        {
            error_msg += "while parsing " + context + " ";
        }

        error_msg += "- ";

        if (last_token == token_type::parse_error)
        {
            error_msg += std::string(m_lexer.get_error_message()) + "; last read: '" +
                         m_lexer.get_token_string() + "'";
        }
        else
        {
            error_msg += "unexpected " + std::string(lexer_t::token_type_name(last_token));
        }

        if (expected != token_type::uninitialized)
        {
            error_msg += "; expected " + std::string(lexer_t::token_type_name(expected));
        }

        return error_msg;
    }

  private:
    /// callback function
    const parser_callback_t<BasicJsonType> callback = nullptr;
    /// the type of the last read token
    token_type last_token = token_type::uninitialized;
    /// the lexer
    lexer_t m_lexer;
    /// whether to throw exceptions in case of errors
    const bool allow_exceptions = true;
};
}  // namespace detail
}  // namespace nlohmann<|MERGE_RESOLUTION|>--- conflicted
+++ resolved
@@ -386,9 +386,9 @@
                                         m_lexer.get_token_string(),
                                         parse_error::create(101, m_lexer.get_position(), exception_message(token_type::end_array, "array"), BasicJsonType()));
             }
-<<<<<<< HEAD
-            else  // object
-            {
+
+            // states.back() is false -> object
+
                 // comma -> next value
                 if (get_token() == token_type::value_separator)
                 {
@@ -398,46 +398,19 @@
                         return sax->parse_error(m_lexer.get_position(),
                                                 m_lexer.get_token_string(),
                                                 parse_error::create(101, m_lexer.get_position(), exception_message(token_type::value_string, "object key"), BasicJsonType()));
-                    }
-=======
->>>>>>> e754ef70
-
-            // states.back() is false -> object
-
-<<<<<<< HEAD
+                }
+
+                if (JSON_HEDLEY_UNLIKELY(!sax->key(m_lexer.get_string())))
+                {
+                    return false;
+                }
+
                     // parse separator (:)
                     if (JSON_HEDLEY_UNLIKELY(get_token() != token_type::name_separator))
                     {
                         return sax->parse_error(m_lexer.get_position(),
                                                 m_lexer.get_token_string(),
                                                 parse_error::create(101, m_lexer.get_position(), exception_message(token_type::name_separator, "object separator"), BasicJsonType()));
-                    }
-=======
-            // comma -> next value
-            if (get_token() == token_type::value_separator)
-            {
-                // parse key
-                if (JSON_HEDLEY_UNLIKELY(get_token() != token_type::value_string))
-                {
-                    return sax->parse_error(m_lexer.get_position(),
-                                            m_lexer.get_token_string(),
-                                            parse_error::create(101, m_lexer.get_position(),
-                                                    exception_message(token_type::value_string, "object key")));
-                }
->>>>>>> e754ef70
-
-                if (JSON_HEDLEY_UNLIKELY(!sax->key(m_lexer.get_string())))
-                {
-                    return false;
-                }
-
-                // parse separator (:)
-                if (JSON_HEDLEY_UNLIKELY(get_token() != token_type::name_separator))
-                {
-                    return sax->parse_error(m_lexer.get_position(),
-                                            m_lexer.get_token_string(),
-                                            parse_error::create(101, m_lexer.get_position(),
-                                                    exception_message(token_type::name_separator, "object separator")));
                 }
 
                 // parse values
@@ -453,11 +426,6 @@
                     return false;
                 }
 
-<<<<<<< HEAD
-                return sax->parse_error(m_lexer.get_position(),
-                                        m_lexer.get_token_string(),
-                                        parse_error::create(101, m_lexer.get_position(), exception_message(token_type::end_object, "object"), BasicJsonType()));
-=======
                 // We are done with this object. Before we can parse a
                 // new value, we need to evaluate the new state first.
                 // By setting skip_to_state_evaluation to false, we
@@ -466,13 +434,11 @@
                 states.pop_back();
                 skip_to_state_evaluation = true;
                 continue;
->>>>>>> e754ef70
-            }
-
-            return sax->parse_error(m_lexer.get_position(),
-                                    m_lexer.get_token_string(),
-                                    parse_error::create(101, m_lexer.get_position(),
-                                            exception_message(token_type::end_object, "object")));
+            }
+
+                return sax->parse_error(m_lexer.get_position(),
+                                        m_lexer.get_token_string(),
+                                        parse_error::create(101, m_lexer.get_position(), exception_message(token_type::end_object, "object"), BasicJsonType()));
         }
     }
 
