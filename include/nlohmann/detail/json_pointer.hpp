#pragma once

#include <algorithm> // all_of
#include <cctype> // isdigit
#include <limits> // max
#include <numeric> // accumulate
#include <string> // string
#include <utility> // move
#include <vector> // vector

#include <nlohmann/detail/exceptions.hpp>
#include <nlohmann/detail/macro_scope.hpp>
#include <nlohmann/detail/value_t.hpp>

namespace nlohmann
{
template<typename BasicJsonType>
class json_pointer
{
    // allow basic_json to access private members
    NLOHMANN_BASIC_JSON_TPL_DECLARATION
    friend class basic_json;

  public:
    /*!
    @brief create JSON pointer

    Create a JSON pointer according to the syntax described in
    [Section 3 of RFC6901](https://tools.ietf.org/html/rfc6901#section-3).

    @param[in] s  string representing the JSON pointer; if omitted, the empty
                  string is assumed which references the whole JSON value

    @throw parse_error.107 if the given JSON pointer @a s is nonempty and does
                           not begin with a slash (`/`); see example below

    @throw parse_error.108 if a tilde (`~`) in the given JSON pointer @a s is
    not followed by `0` (representing `~`) or `1` (representing `/`); see
    example below

    @liveexample{The example shows the construction several valid JSON pointers
    as well as the exceptional behavior.,json_pointer}

    @since version 2.0.0
    */
    explicit json_pointer(const std::string& s = "")
        : reference_tokens(split(s))
    {}

    /*!
    @brief return a string representation of the JSON pointer

    @invariant For each JSON pointer `ptr`, it holds:
    @code {.cpp}
    ptr == json_pointer(ptr.to_string());
    @endcode

    @return a string representation of the JSON pointer

    @liveexample{The example shows the result of `to_string`.,json_pointer__to_string}

    @since version 2.0.0
    */
    std::string to_string() const
    {
        return std::accumulate(reference_tokens.begin(), reference_tokens.end(),
                               std::string{},
                               [](const std::string & a, const std::string & b)
        {
            return a + "/" + escape(b);
        });
    }

    /// @copydoc to_string()
    operator std::string() const
    {
        return to_string();
    }

    /*!
    @brief append another JSON pointer at the end of this JSON pointer

    @param[in] ptr  JSON pointer to append
    @return JSON pointer with @a ptr appended

    @liveexample{The example shows the usage of `operator/=`.,json_pointer__operator_add}

    @complexity Linear in the length of @a ptr.

    @sa @ref operator/=(std::string) to append a reference token
    @sa @ref operator/=(std::size_t) to append an array index
    @sa @ref operator/(const json_pointer&, const json_pointer&) for a binary operator

    @since version 3.6.0
    */
    json_pointer& operator/=(const json_pointer& ptr)
    {
        reference_tokens.insert(reference_tokens.end(),
                                ptr.reference_tokens.begin(),
                                ptr.reference_tokens.end());
        return *this;
    }

    /*!
    @brief append an unescaped reference token at the end of this JSON pointer

    @param[in] token  reference token to append
    @return JSON pointer with @a token appended without escaping @a token

    @liveexample{The example shows the usage of `operator/=`.,json_pointer__operator_add}

    @complexity Amortized constant.

    @sa @ref operator/=(const json_pointer&) to append a JSON pointer
    @sa @ref operator/=(std::size_t) to append an array index
    @sa @ref operator/(const json_pointer&, std::size_t) for a binary operator

    @since version 3.6.0
    */
    json_pointer& operator/=(std::string token)
    {
        push_back(std::move(token));
        return *this;
    }

    /*!
    @brief append an array index at the end of this JSON pointer

    @param[in] array_idx  array index to append
    @return JSON pointer with @a array_idx appended

    @liveexample{The example shows the usage of `operator/=`.,json_pointer__operator_add}

    @complexity Amortized constant.

    @sa @ref operator/=(const json_pointer&) to append a JSON pointer
    @sa @ref operator/=(std::string) to append a reference token
    @sa @ref operator/(const json_pointer&, std::string) for a binary operator

    @since version 3.6.0
    */
    json_pointer& operator/=(std::size_t array_idx)
    {
        return *this /= std::to_string(array_idx);
    }

    /*!
    @brief create a new JSON pointer by appending the right JSON pointer at the end of the left JSON pointer

    @param[in] lhs  JSON pointer
    @param[in] rhs  JSON pointer
    @return a new JSON pointer with @a rhs appended to @a lhs

    @liveexample{The example shows the usage of `operator/`.,json_pointer__operator_add_binary}

    @complexity Linear in the length of @a lhs and @a rhs.

    @sa @ref operator/=(const json_pointer&) to append a JSON pointer

    @since version 3.6.0
    */
    friend json_pointer operator/(const json_pointer& lhs,
                                  const json_pointer& rhs)
    {
        return json_pointer(lhs) /= rhs;
    }

    /*!
    @brief create a new JSON pointer by appending the unescaped token at the end of the JSON pointer

    @param[in] ptr  JSON pointer
    @param[in] token  reference token
    @return a new JSON pointer with unescaped @a token appended to @a ptr

    @liveexample{The example shows the usage of `operator/`.,json_pointer__operator_add_binary}

    @complexity Linear in the length of @a ptr.

    @sa @ref operator/=(std::string) to append a reference token

    @since version 3.6.0
    */
    friend json_pointer operator/(const json_pointer& ptr, std::string token)
    {
        return json_pointer(ptr) /= std::move(token);
    }

    /*!
    @brief create a new JSON pointer by appending the array-index-token at the end of the JSON pointer

    @param[in] ptr  JSON pointer
    @param[in] array_idx  array index
    @return a new JSON pointer with @a array_idx appended to @a ptr

    @liveexample{The example shows the usage of `operator/`.,json_pointer__operator_add_binary}

    @complexity Linear in the length of @a ptr.

    @sa @ref operator/=(std::size_t) to append an array index

    @since version 3.6.0
    */
    friend json_pointer operator/(const json_pointer& ptr, std::size_t array_idx)
    {
        return json_pointer(ptr) /= array_idx;
    }

    /*!
    @brief returns the parent of this JSON pointer

    @return parent of this JSON pointer; in case this JSON pointer is the root,
            the root itself is returned

    @complexity Linear in the length of the JSON pointer.

    @liveexample{The example shows the result of `parent_pointer` for different
    JSON Pointers.,json_pointer__parent_pointer}

    @since version 3.6.0
    */
    json_pointer parent_pointer() const
    {
        if (empty())
        {
            return *this;
        }

        json_pointer res = *this;
        res.pop_back();
        return res;
    }

    /*!
    @brief remove last reference token

    @pre not `empty()`

    @liveexample{The example shows the usage of `pop_back`.,json_pointer__pop_back}

    @complexity Constant.

    @throw out_of_range.405 if JSON pointer has no parent

    @since version 3.6.0
    */
    void pop_back()
    {
        if (JSON_HEDLEY_UNLIKELY(empty()))
        {
            JSON_THROW(detail::out_of_range::create(405, "JSON pointer has no parent"));
        }

        reference_tokens.pop_back();
    }

    /*!
    @brief return last reference token

    @pre not `empty()`
    @return last reference token

    @liveexample{The example shows the usage of `back`.,json_pointer__back}

    @complexity Constant.

    @throw out_of_range.405 if JSON pointer has no parent

    @since version 3.6.0
    */
    const std::string& back() const
    {
        if (JSON_HEDLEY_UNLIKELY(empty()))
        {
            JSON_THROW(detail::out_of_range::create(405, "JSON pointer has no parent"));
        }

        return reference_tokens.back();
    }

    /*!
    @brief append an unescaped token at the end of the reference pointer

    @param[in] token  token to add

    @complexity Amortized constant.

    @liveexample{The example shows the result of `push_back` for different
    JSON Pointers.,json_pointer__push_back}

    @since version 3.6.0
    */
    void push_back(const std::string& token)
    {
        reference_tokens.push_back(token);
    }

    /// @copydoc push_back(const std::string&)
    void push_back(std::string&& token)
    {
        reference_tokens.push_back(std::move(token));
    }

    /*!
    @brief return whether pointer points to the root document

    @return true iff the JSON pointer points to the root document

    @complexity Constant.

    @exceptionsafety No-throw guarantee: this function never throws exceptions.

    @liveexample{The example shows the result of `empty` for different JSON
    Pointers.,json_pointer__empty}

    @since version 3.6.0
    */
    bool empty() const noexcept
    {
        return reference_tokens.empty();
    }

  private:
    /*!
    @param[in] s  reference token to be converted into an array index

    @return integer representation of @a s

    @throw parse_error.106  if an array index begins with '0'
    @throw parse_error.109  if an array index begins not with a digit
    @throw out_of_range.404 if string @a s could not be converted to an integer
    @throw out_of_range.410 if an array index exceeds size_type
    */
    static typename BasicJsonType::size_type array_index(const std::string& s)
    {
        using size_type = typename BasicJsonType::size_type;

        // error condition (cf. RFC 6901, Sect. 4)
        if (JSON_HEDLEY_UNLIKELY(s.size() > 1 && s[0] == '0'))
        {
            JSON_THROW(detail::parse_error::create(106, 0,
                                                   "array index '" + s +
                                                   "' must not begin with '0'"));
        }

        // error condition (cf. RFC 6901, Sect. 4)
        if (JSON_HEDLEY_UNLIKELY(s.size() > 1 && !(s[0] >= '1' && s[0] <= '9')))
        {
            JSON_THROW(detail::parse_error::create(109, 0, "array index '" + s + "' is not a number"));
        }

        std::size_t processed_chars = 0;
        unsigned long long res = 0;
        JSON_TRY
        {
            res = std::stoull(s, &processed_chars);
        }
        JSON_CATCH(std::out_of_range&)
        {
            JSON_THROW(detail::out_of_range::create(404, "unresolved reference token '" + s + "'"));
        }

        // check if the string was completely read
        if (JSON_HEDLEY_UNLIKELY(processed_chars != s.size()))
        {
            JSON_THROW(detail::out_of_range::create(404, "unresolved reference token '" + s + "'"));
        }

        // only triggered on special platforms (like 32bit), see also
        // https://github.com/nlohmann/json/pull/2203
        if (res >= static_cast<unsigned long long>((std::numeric_limits<size_type>::max)()))
        {
            JSON_THROW(detail::out_of_range::create(410, "array index " + s + " exceeds size_type")); // LCOV_EXCL_LINE
        }

        return static_cast<size_type>(res);
    }

    json_pointer top() const
    {
        if (JSON_HEDLEY_UNLIKELY(empty()))
        {
            JSON_THROW(detail::out_of_range::create(405, "JSON pointer has no parent"));
        }

        json_pointer result = *this;
        result.reference_tokens = {reference_tokens[0]};
        return result;
    }

    /*!
    @brief create and return a reference to the pointed to value

    @complexity Linear in the number of reference tokens.

    @throw parse_error.109 if array index is not a number
    @throw type_error.313 if value cannot be unflattened
    */
    BasicJsonType& get_and_create(BasicJsonType& j) const
    {
        auto result = &j;

        // in case no reference tokens exist, return a reference to the JSON value
        // j which will be overwritten by a primitive value
        for (const auto& reference_token : reference_tokens)
        {
            switch (result->type())
            {
                case detail::value_t::null:
                {
                    if (reference_token == "0")
                    {
                        // start a new array if reference token is 0
                        result = &result->operator[](0);
                    }
                    else
                    {
                        // start a new object otherwise
                        result = &result->operator[](reference_token);
                    }
                    break;
                }

                case detail::value_t::object:
                {
                    // create an entry in the object
                    result = &result->operator[](reference_token);
                    break;
                }

                case detail::value_t::array:
                {
                    // create an entry in the array
                    result = &result->operator[](array_index(reference_token));
                    break;
                }

                /*
                The following code is only reached if there exists a reference
                token _and_ the current value is primitive. In this case, we have
                an error situation, because primitive values may only occur as
                single value; that is, with an empty list of reference tokens.
                */
                default:
                    JSON_THROW(detail::type_error::create(313, "invalid value to unflatten"));
            }
        }

        return *result;
    }

    /*!
    @brief return a reference to the pointed to value

    @note This version does not throw if a value is not present, but tries to
          create nested values instead. For instance, calling this function
          with pointer `"/this/that"` on a null value is equivalent to calling
          `operator[]("this").operator[]("that")` on that value, effectively
          changing the null value to an object.

    @param[in] ptr  a JSON value

    @return reference to the JSON value pointed to by the JSON pointer

    @complexity Linear in the length of the JSON pointer.

    @throw parse_error.106   if an array index begins with '0'
    @throw parse_error.109   if an array index was not a number
    @throw out_of_range.404  if the JSON pointer can not be resolved
    */
    BasicJsonType& get_unchecked(BasicJsonType* ptr) const
    {
        for (const auto& reference_token : reference_tokens)
        {
            // convert null values to arrays or objects before continuing
            if (ptr->is_null())
            {
                // check if reference token is a number
                const bool nums =
                    std::all_of(reference_token.begin(), reference_token.end(),
                                [](const unsigned char x)
                {
                    return std::isdigit(x);
                });

                // change value to array for numbers or "-" or to object otherwise
                *ptr = (nums || reference_token == "-")
                       ? detail::value_t::array
                       : detail::value_t::object;
            }

            switch (ptr->type())
            {
                case detail::value_t::object:
                {
                    // use unchecked object access
                    ptr = &ptr->operator[](reference_token);
                    break;
                }

                case detail::value_t::array:
                {
                    if (reference_token == "-")
                    {
                        // explicitly treat "-" as index beyond the end
                        ptr = &ptr->operator[](ptr->m_value.array->size());
                    }
                    else
                    {
                        // convert array index to number; unchecked access
                        ptr = &ptr->operator[](array_index(reference_token));
                    }
                    break;
                }

                default:
                    JSON_THROW(detail::out_of_range::create(404, "unresolved reference token '" + reference_token + "'"));
            }
        }

        return *ptr;
    }

    /*!
    @throw parse_error.106   if an array index begins with '0'
    @throw parse_error.109   if an array index was not a number
    @throw out_of_range.402  if the array index '-' is used
    @throw out_of_range.404  if the JSON pointer can not be resolved
    */
    BasicJsonType& get_checked(BasicJsonType* ptr) const
    {
        for (const auto& reference_token : reference_tokens)
        {
            switch (ptr->type())
            {
                case detail::value_t::object:
                {
                    // note: at performs range check
                    ptr = &ptr->at(reference_token);
                    break;
                }

                case detail::value_t::array:
                {
                    if (JSON_HEDLEY_UNLIKELY(reference_token == "-"))
                    {
                        // "-" always fails the range check
                        JSON_THROW(detail::out_of_range::create(402,
                                                                "array index '-' (" + std::to_string(ptr->m_value.array->size()) +
                                                                ") is out of range"));
                    }

                    // note: at performs range check
                    ptr = &ptr->at(array_index(reference_token));
                    break;
                }

                default:
                    JSON_THROW(detail::out_of_range::create(404, "unresolved reference token '" + reference_token + "'"));
            }
        }

        return *ptr;
    }

    /*!
    @brief return a const reference to the pointed to value

    @param[in] ptr  a JSON value

    @return const reference to the JSON value pointed to by the JSON
    pointer

    @throw parse_error.106   if an array index begins with '0'
    @throw parse_error.109   if an array index was not a number
    @throw out_of_range.402  if the array index '-' is used
    @throw out_of_range.404  if the JSON pointer can not be resolved
    */
    const BasicJsonType& get_unchecked(const BasicJsonType* ptr) const
    {
        for (const auto& reference_token : reference_tokens)
        {
            switch (ptr->type())
            {
                case detail::value_t::object:
                {
                    // use unchecked object access
                    ptr = &ptr->operator[](reference_token);
                    break;
                }

                case detail::value_t::array:
                {
                    if (JSON_HEDLEY_UNLIKELY(reference_token == "-"))
                    {
                        // "-" cannot be used for const access
                        JSON_THROW(detail::out_of_range::create(402,
                                                                "array index '-' (" + std::to_string(ptr->m_value.array->size()) +
                                                                ") is out of range"));
                    }

                    // use unchecked array access
                    ptr = &ptr->operator[](array_index(reference_token));
                    break;
                }

                default:
                    JSON_THROW(detail::out_of_range::create(404, "unresolved reference token '" + reference_token + "'"));
            }
        }

        return *ptr;
    }

    /*!
    @throw parse_error.106   if an array index begins with '0'
    @throw parse_error.109   if an array index was not a number
    @throw out_of_range.402  if the array index '-' is used
    @throw out_of_range.404  if the JSON pointer can not be resolved
    */
    const BasicJsonType& get_checked(const BasicJsonType* ptr) const
    {
        for (const auto& reference_token : reference_tokens)
        {
            switch (ptr->type())
            {
                case detail::value_t::object:
                {
                    // note: at performs range check
                    ptr = &ptr->at(reference_token);
                    break;
                }

                case detail::value_t::array:
                {
                    if (JSON_HEDLEY_UNLIKELY(reference_token == "-"))
                    {
                        // "-" always fails the range check
                        JSON_THROW(detail::out_of_range::create(402,
                                                                "array index '-' (" + std::to_string(ptr->m_value.array->size()) +
                                                                ") is out of range"));
                    }

                    // note: at performs range check
                    ptr = &ptr->at(array_index(reference_token));
                    break;
                }

                default:
                    JSON_THROW(detail::out_of_range::create(404, "unresolved reference token '" + reference_token + "'"));
            }
        }

        return *ptr;
    }

    /*!
    @throw parse_error.106   if an array index begins with '0'
    @throw parse_error.109   if an array index was not a number
    */
    bool contains(const BasicJsonType* ptr) const
    {
        for (const auto& reference_token : reference_tokens)
        {
            switch (ptr->type())
            {
                case detail::value_t::object:
                {
                    if (!ptr->contains(reference_token))
                    {
                        // we did not find the key in the object
                        return false;
                    }

                    ptr = &ptr->operator[](reference_token);
                    break;
                }

                case detail::value_t::array:
                {
                    if (JSON_HEDLEY_UNLIKELY(reference_token == "-"))
                    {
                        // "-" always fails the range check
                        return false;
                    }
                    if (JSON_HEDLEY_UNLIKELY(reference_token.size() == 1 && !("0" <= reference_token && reference_token <= "9")))
                    {
                        // invalid char
                        return false;
                    }
                    if (JSON_HEDLEY_UNLIKELY(reference_token.size() > 1))
                    {
                        if (JSON_HEDLEY_UNLIKELY(!('1' <= reference_token[0] && reference_token[0] <= '9')))
                        {
                            // first char should be between '1' and '9'
                            return false;
                        }
                        for (std::size_t i = 1; i < reference_token.size(); i++)
                        {
                            if (JSON_HEDLEY_UNLIKELY(!('0' <= reference_token[i] && reference_token[i] <= '9')))
                            {
                                // other char should be between '0' and '9'
                                return false;
                            }
                        }
                    }

                    const auto idx = array_index(reference_token);
                    if (idx >= ptr->size())
                    {
                        // index out of range
                        return false;
                    }

                    ptr = &ptr->operator[](idx);
                    break;
                }

                default:
                {
                    // we do not expect primitive values if there is still a
                    // reference token to process
                    return false;
                }
            }
        }

        // no reference token left means we found a primitive value
        return true;
    }

    /*!
    @brief split the string input to reference tokens

    @note This function is only called by the json_pointer constructor.
          All exceptions below are documented there.

    @throw parse_error.107  if the pointer is not empty or begins with '/'
    @throw parse_error.108  if character '~' is not followed by '0' or '1'
    */
    static std::vector<std::string> split(const std::string& reference_string)
    {
        std::vector<std::string> result;

        // special case: empty reference string -> no reference tokens
        if (reference_string.empty())
        {
            return result;
        }

        // check if nonempty reference string begins with slash
        if (JSON_HEDLEY_UNLIKELY(reference_string[0] != '/'))
        {
            JSON_THROW(detail::parse_error::create(107, 1,
                                                   "JSON pointer must be empty or begin with '/' - was: '" +
                                                   reference_string + "'"));
        }

        // extract the reference tokens:
        // - slash: position of the last read slash (or end of string)
        // - start: position after the previous slash
        for (
            // search for the first slash after the first character
            std::size_t slash = reference_string.find_first_of('/', 1),
            // set the beginning of the first reference token
            start = 1;
            // we can stop if start == 0 (if slash == std::string::npos)
            start != 0;
            // set the beginning of the next reference token
            // (will eventually be 0 if slash == std::string::npos)
            start = (slash == std::string::npos) ? 0 : slash + 1,
            // find next slash
            slash = reference_string.find_first_of('/', start))
        {
            // use the text between the beginning of the reference token
            // (start) and the last slash (slash).
            auto reference_token = reference_string.substr(start, slash - start);

            // check reference tokens are properly escaped
            for (std::size_t pos = reference_token.find_first_of('~');
                    pos != std::string::npos;
                    pos = reference_token.find_first_of('~', pos + 1))
            {
                JSON_ASSERT(reference_token[pos] == '~');

                // ~ must be followed by 0 or 1
                if (JSON_HEDLEY_UNLIKELY(pos == reference_token.size() - 1 ||
                                         (reference_token[pos + 1] != '0' &&
                                          reference_token[pos + 1] != '1')))
                {
                    JSON_THROW(detail::parse_error::create(108, 0, "escape character '~' must be followed with '0' or '1'"));
                }
            }

            // finally, store the reference token
            unescape(reference_token);
            result.push_back(reference_token);
        }

        return result;
    }

    /*!
    @brief replace all occurrences of a substring by another string

    @param[in,out] s  the string to manipulate; changed so that all
                   occurrences of @a f are replaced with @a t
    @param[in]     f  the substring to replace with @a t
    @param[in]     t  the string to replace @a f

    @pre The search string @a f must not be empty. **This precondition is
    enforced with an assertion.**

    @since version 2.0.0
    */
    static void replace_substring(std::string& s, const std::string& f,
                                  const std::string& t)
    {
<<<<<<< HEAD
        assert(!f.empty());
=======
        JSON_ASSERT(not f.empty());
>>>>>>> cbafed34
        for (auto pos = s.find(f);                // find first occurrence of f
                pos != std::string::npos;         // make sure f was found
                s.replace(pos, f.size(), t),      // replace with t, and
                pos = s.find(f, pos + t.size()))  // find next occurrence of f
        {}
    }

    /// escape "~" to "~0" and "/" to "~1"
    static std::string escape(std::string s)
    {
        replace_substring(s, "~", "~0");
        replace_substring(s, "/", "~1");
        return s;
    }

    /// unescape "~1" to tilde and "~0" to slash (order is important!)
    static void unescape(std::string& s)
    {
        replace_substring(s, "~1", "/");
        replace_substring(s, "~0", "~");
    }

    /*!
    @param[in] reference_string  the reference string to the current value
    @param[in] value             the value to consider
    @param[in,out] result        the result object to insert values to

    @note Empty objects or arrays are flattened to `null`.
    */
    static void flatten(const std::string& reference_string,
                        const BasicJsonType& value,
                        BasicJsonType& result)
    {
        switch (value.type())
        {
            case detail::value_t::array:
            {
                if (value.m_value.array->empty())
                {
                    // flatten empty array as null
                    result[reference_string] = nullptr;
                }
                else
                {
                    // iterate array and use index as reference string
                    for (std::size_t i = 0; i < value.m_value.array->size(); ++i)
                    {
                        flatten(reference_string + "/" + std::to_string(i),
                                value.m_value.array->operator[](i), result);
                    }
                }
                break;
            }

            case detail::value_t::object:
            {
                if (value.m_value.object->empty())
                {
                    // flatten empty object as null
                    result[reference_string] = nullptr;
                }
                else
                {
                    // iterate object and use keys as reference string
                    for (const auto& element : *value.m_value.object)
                    {
                        flatten(reference_string + "/" + escape(element.first), element.second, result);
                    }
                }
                break;
            }

            default:
            {
                // add primitive value with its reference string
                result[reference_string] = value;
                break;
            }
        }
    }

    /*!
    @param[in] value  flattened JSON

    @return unflattened JSON

    @throw parse_error.109 if array index is not a number
    @throw type_error.314  if value is not an object
    @throw type_error.315  if object values are not primitive
    @throw type_error.313  if value cannot be unflattened
    */
    static BasicJsonType
    unflatten(const BasicJsonType& value)
    {
        if (JSON_HEDLEY_UNLIKELY(!value.is_object()))
        {
            JSON_THROW(detail::type_error::create(314, "only objects can be unflattened"));
        }

        BasicJsonType result;

        // iterate the JSON object values
        for (const auto& element : *value.m_value.object)
        {
            if (JSON_HEDLEY_UNLIKELY(!element.second.is_primitive()))
            {
                JSON_THROW(detail::type_error::create(315, "values in object must be primitive"));
            }

            // assign value to reference pointed to by JSON pointer; Note that if
            // the JSON pointer is "" (i.e., points to the whole value), function
            // get_and_create returns a reference to result itself. An assignment
            // will then create a primitive value.
            json_pointer(element.first).get_and_create(result) = element.second;
        }

        return result;
    }

    /*!
    @brief compares two JSON pointers for equality

    @param[in] lhs  JSON pointer to compare
    @param[in] rhs  JSON pointer to compare
    @return whether @a lhs is equal to @a rhs

    @complexity Linear in the length of the JSON pointer

    @exceptionsafety No-throw guarantee: this function never throws exceptions.
    */
    friend bool operator==(json_pointer const& lhs,
                           json_pointer const& rhs) noexcept
    {
        return lhs.reference_tokens == rhs.reference_tokens;
    }

    /*!
    @brief compares two JSON pointers for inequality

    @param[in] lhs  JSON pointer to compare
    @param[in] rhs  JSON pointer to compare
    @return whether @a lhs is not equal @a rhs

    @complexity Linear in the length of the JSON pointer

    @exceptionsafety No-throw guarantee: this function never throws exceptions.
    */
    friend bool operator!=(json_pointer const& lhs,
                           json_pointer const& rhs) noexcept
    {
        return !(lhs == rhs);
    }

    /// the reference tokens
    std::vector<std::string> reference_tokens;
};
}  // namespace nlohmann<|MERGE_RESOLUTION|>--- conflicted
+++ resolved
@@ -815,11 +815,7 @@
     static void replace_substring(std::string& s, const std::string& f,
                                   const std::string& t)
     {
-<<<<<<< HEAD
-        assert(!f.empty());
-=======
-        JSON_ASSERT(not f.empty());
->>>>>>> cbafed34
+        JSON_ASSERT(!f.empty());
         for (auto pos = s.find(f);                // find first occurrence of f
                 pos != std::string::npos;         // make sure f was found
                 s.replace(pos, f.size(), t),      // replace with t, and
