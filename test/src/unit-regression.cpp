/*
    __ _____ _____ _____
 __|  |   __|     |   | |  JSON for Modern C++ (test suite)
|  |  |__   |  |  | | | |  version 3.7.0
|_____|_____|_____|_|___|  https://github.com/nlohmann/json

Licensed under the MIT License <http://opensource.org/licenses/MIT>.
SPDX-License-Identifier: MIT
Copyright (c) 2013-2019 Niels Lohmann <http://nlohmann.me>.

Permission is hereby  granted, free of charge, to any  person obtaining a copy
of this software and associated  documentation files (the "Software"), to deal
in the Software  without restriction, including without  limitation the rights
to  use, copy,  modify, merge,  publish, distribute,  sublicense, and/or  sell
copies  of  the Software,  and  to  permit persons  to  whom  the Software  is
furnished to do so, subject to the following conditions:

The above copyright notice and this permission notice shall be included in all
copies or substantial portions of the Software.

THE SOFTWARE  IS PROVIDED "AS  IS", WITHOUT WARRANTY  OF ANY KIND,  EXPRESS OR
IMPLIED,  INCLUDING BUT  NOT  LIMITED TO  THE  WARRANTIES OF  MERCHANTABILITY,
FITNESS FOR  A PARTICULAR PURPOSE AND  NONINFRINGEMENT. IN NO EVENT  SHALL THE
AUTHORS  OR COPYRIGHT  HOLDERS  BE  LIABLE FOR  ANY  CLAIM,  DAMAGES OR  OTHER
LIABILITY, WHETHER IN AN ACTION OF  CONTRACT, TORT OR OTHERWISE, ARISING FROM,
OUT OF OR IN CONNECTION WITH THE SOFTWARE  OR THE USE OR OTHER DEALINGS IN THE
SOFTWARE.
*/

#include "doctest_compatibility.h"
DOCTEST_GCC_SUPPRESS_WARNING("-Wfloat-equal")

// for some reason including this after the json header leads to linker errors with VS 2017...
#include <locale>

#define private public
#include <nlohmann/json.hpp>
using nlohmann::json;
#undef private

#include <fstream>
#include <sstream>
#include <list>
#include <cstdio>

#if (defined(__cplusplus) && __cplusplus >= 201703L) || (defined(_HAS_CXX17) && _HAS_CXX17 == 1) // fix for issue #464
    #define JSON_HAS_CPP_17
#endif

#ifdef JSON_HAS_CPP_17
    #include <variant>
#endif

#include "fifo_map.hpp"

/////////////////////////////////////////////////////////////////////
// for #972
/////////////////////////////////////////////////////////////////////

template<class K, class V, class dummy_compare, class A>
using my_workaround_fifo_map = nlohmann::fifo_map<K, V, nlohmann::fifo_map_compare<K>, A>;
using my_json = nlohmann::basic_json<my_workaround_fifo_map>;

/////////////////////////////////////////////////////////////////////
// for #977
/////////////////////////////////////////////////////////////////////

namespace ns
{
struct foo
{
    int x;
};

template <typename, typename SFINAE = void>
struct foo_serializer;

template<typename T>
struct foo_serializer<T, typename std::enable_if<std::is_same<foo, T>::value>::type>
{
    template <typename BasicJsonType>
    static void to_json(BasicJsonType& j, const T& value)
    {
        j = BasicJsonType{{"x", value.x}};
    }
    template <typename BasicJsonType>
    static void from_json(const BasicJsonType& j, T& value)     // !!!
    {
        nlohmann::from_json(j.at("x"), value.x);
    }
};

template<typename T>
struct foo_serializer < T, typename std::enable_if < !std::is_same<foo, T>::value >::type >
{
    template <typename BasicJsonType>
    static void to_json(BasicJsonType& j, const T& value) noexcept
    {
        ::nlohmann::to_json(j, value);
    }
    template <typename BasicJsonType>
    static void from_json(const BasicJsonType& j, T& value)   //!!!
    {
        ::nlohmann::from_json(j, value);
    }
};
}

using foo_json = nlohmann::basic_json<std::map, std::vector, std::string, bool, std::int64_t,
      std::uint64_t, double, std::allocator, ns::foo_serializer>;

/////////////////////////////////////////////////////////////////////
// for #805
/////////////////////////////////////////////////////////////////////

namespace
{
struct nocopy
{
    nocopy() = default;
    nocopy(const nocopy&) = delete;

    int val = 0;

    friend void to_json(json& j, const nocopy& n)
    {
        j = {{"val", n.val}};
    }
};

struct Data
{
    Data() = default;
    Data(const std::string& a_, const std::string b_) : a(a_), b(b_) {}
    std::string a {};
    std::string b {};
};

void from_json(const json& j, Data& data)
{
    j["a"].get_to(data.a);
    j["b"].get_to(data.b);
}

bool operator==(Data const& lhs, Data const& rhs)
{
    return lhs.a == rhs.a && lhs.b == rhs.b;
}

//bool operator!=(Data const& lhs, Data const& rhs)
//{
//    return !(lhs == rhs);
//}
}

/////////////////////////////////////////////////////////////////////
// for #1021
/////////////////////////////////////////////////////////////////////

using float_json = nlohmann::basic_json<std::map, std::vector, std::string, bool, std::int64_t, std::uint64_t, float>;

/////////////////////////////////////////////////////////////////////
<<<<<<< HEAD
// for #1647
/////////////////////////////////////////////////////////////////////
namespace
{
struct NonDefaultFromJsonStruct { };

inline bool operator== (NonDefaultFromJsonStruct const& lhs, NonDefaultFromJsonStruct const& rhs)
{
    return true;
}

enum class for_1647 { one, two };

NLOHMANN_JSON_SERIALIZE_ENUM(for_1647,
{
    {for_1647::one, "one"},
    {for_1647::two, "two"},
})
}

namespace nlohmann
{
template <>
struct adl_serializer<NonDefaultFromJsonStruct>
{
    static NonDefaultFromJsonStruct from_json (json const& j)
    {
        return {};
    }
};
}
=======
// for #1805
/////////////////////////////////////////////////////////////////////

struct NotSerializableData
{
    int mydata;
    float myfloat;
};

>>>>>>> 3790bd9a

TEST_CASE("regression tests")
{
    SECTION("issue #60 - Double quotation mark is not parsed correctly")
    {
        SECTION("escape_doublequote")
        {
            auto s = "[\"\\\"foo\\\"\"]";
            json j = json::parse(s);
            auto expected = R"(["\"foo\""])"_json;
            CHECK(j == expected);
        }
    }

    SECTION("issue #70 - Handle infinity and NaN cases")
    {
        // previously, NAN/INFINITY created a null value; now, the values are
        // properly stored, but are dumped as "null"
        SECTION("NAN value")
        {
            CHECK(json(NAN).dump() == "null");
            CHECK(json(json::number_float_t(NAN)).dump() == "null");
        }

        SECTION("infinity")
        {
            CHECK(json(INFINITY).dump() == "null");
            CHECK(json(json::number_float_t(INFINITY)).dump() == "null");
        }

        // With 3.0.0, the semantics of this changed: NAN and infinity are
        // stored properly inside the JSON value (no exception or conversion
        // to null), but are serialized as null.
        SECTION("NAN value")
        {
            json j1 = NAN;
            CHECK(j1.is_number_float());
            json::number_float_t f1 = j1;
            CHECK(std::isnan(f1));

            json j2 = json::number_float_t(NAN);
            CHECK(j2.is_number_float());
            json::number_float_t f2 = j2;
            CHECK(std::isnan(f2));
        }

        SECTION("infinity")
        {
            json j1 = INFINITY;
            CHECK(j1.is_number_float());
            json::number_float_t f1 = j1;
            CHECK(not std::isfinite(f1));

            json j2 = json::number_float_t(INFINITY);
            CHECK(j2.is_number_float());
            json::number_float_t f2 = j2;
            CHECK(not std::isfinite(f2));
        }
    }

    SECTION("pull request #71 - handle enum type")
    {
        enum { t = 0, u = 102};
        json j = json::array();
        j.push_back(t);

        // maybe this is not the place to test this?
        json j2 = u;

        auto anon_enum_value = j2.get<decltype(u)>();
        CHECK(u == anon_enum_value);

        // check if the actual value was stored
        CHECK(j2 == 102);

        static_assert(std::is_same<decltype(anon_enum_value), decltype(u)>::value, "");

        j.push_back(json::object(
        {
            {"game_type", t}
        }));
    }

    SECTION("issue #76 - dump() / parse() not idempotent")
    {
        // create JSON object
        json fields;
        fields["one"] = std::string("one");
        fields["two"] = std::string("two three");
        fields["three"] = std::string("three \"four\"");

        // create another JSON object by deserializing the serialization
        std::string payload = fields.dump();
        json parsed_fields = json::parse(payload);

        // check individual fields to match both objects
        CHECK(parsed_fields["one"] == fields["one"]);
        CHECK(parsed_fields["two"] == fields["two"]);
        CHECK(parsed_fields["three"] == fields["three"]);

        // check individual fields to match original input
        CHECK(parsed_fields["one"] == std::string("one"));
        CHECK(parsed_fields["two"] == std::string("two three"));
        CHECK(parsed_fields["three"] == std::string("three \"four\""));

        // check equality of the objects
        CHECK(parsed_fields == fields);

        // check equality of the serialized objects
        CHECK(fields.dump() == parsed_fields.dump());

        // check everything in one line
        CHECK(fields == json::parse(fields.dump()));
    }

    SECTION("issue #82 - lexer::get_number return NAN")
    {
        const auto content = R"(
        {
            "Test":"Test1",
            "Number":100,
            "Foo":42.42
        })";

        std::stringstream ss;
        ss << content;
        json j;
        ss >> j;

        std::string test = j["Test"];
        CHECK(test == "Test1");
        int number = j["Number"];
        CHECK(number == 100);
        float foo = j["Foo"];
        CHECK(static_cast<double>(foo) == Approx(42.42));
    }

    SECTION("issue #89 - nonstandard integer type")
    {
        // create JSON class with nonstandard integer number type
        using custom_json =
            nlohmann::basic_json<std::map, std::vector, std::string, bool, int32_t, uint32_t, float>;
        custom_json j;
        j["int_1"] = 1;
        CHECK(j["int_1"] == 1);

        // tests for correct handling of non-standard integers that overflow the type selected by the user

        // unsigned integer object creation - expected to wrap and still be stored as an integer
        j = 4294967296U; // 2^32
        CHECK(static_cast<int>(j.type()) == static_cast<int>(custom_json::value_t::number_unsigned));
        CHECK(j.get<uint32_t>() == 0);  // Wrap

        // unsigned integer parsing - expected to overflow and be stored as a float
        j = custom_json::parse("4294967296"); // 2^32
        CHECK(static_cast<int>(j.type()) == static_cast<int>(custom_json::value_t::number_float));
        CHECK(j.get<float>() == 4294967296.0f);

        // integer object creation - expected to wrap and still be stored as an integer
        j = -2147483649LL; // -2^31-1
        CHECK(static_cast<int>(j.type()) == static_cast<int>(custom_json::value_t::number_integer));
        CHECK(j.get<int32_t>() == 2147483647);  // Wrap

        // integer parsing - expected to overflow and be stored as a float with rounding
        j = custom_json::parse("-2147483649"); // -2^31
        CHECK(static_cast<int>(j.type()) == static_cast<int>(custom_json::value_t::number_float));
        CHECK(j.get<float>() == -2147483650.0f);
    }

    SECTION("issue #93 reverse_iterator operator inheritance problem")
    {
        {
            json a = {1, 2, 3};
            json::reverse_iterator rit = a.rbegin();
            ++rit;
            CHECK(*rit == json(2));
            CHECK(rit.value() == json(2));
        }
        {
            json a = {1, 2, 3};
            json::reverse_iterator rit = ++a.rbegin();
            CHECK(*rit == json(2));
            CHECK(rit.value() == json(2));
        }
        {
            json a = {1, 2, 3};
            json::reverse_iterator rit = a.rbegin();
            ++rit;
            json b = {0, 0, 0};
            std::transform(rit, a.rend(), b.rbegin(), [](json el)
            {
                return el;
            });
            CHECK(b == json({0, 1, 2}));
        }
        {
            json a = {1, 2, 3};
            json b = {0, 0, 0};
            std::transform(++a.rbegin(), a.rend(), b.rbegin(), [](json el)
            {
                return el;
            });
            CHECK(b == json({0, 1, 2}));
        }
    }

    SECTION("issue #100 - failed to iterator json object with reverse_iterator")
    {
        json config =
        {
            { "111", 111 },
            { "112", 112 },
            { "113", 113 }
        };

        std::stringstream ss;

        for (auto it = config.begin(); it != config.end(); ++it)
        {
            ss << it.key() << ": " << it.value() << '\n';
        }

        for (auto it = config.rbegin(); it != config.rend(); ++it)
        {
            ss << it.key() << ": " << it.value() << '\n';
        }

        CHECK(ss.str() == "111: 111\n112: 112\n113: 113\n113: 113\n112: 112\n111: 111\n");
    }

    SECTION("issue #101 - binary string causes numbers to be dumped as hex")
    {
        int64_t number = 10;
        std::string bytes{"\x00" "asdf\n", 6};
        json j;
        j["int64"] = number;
        j["binary string"] = bytes;
        // make sure the number is really printed as decimal "10" and not as
        // hexadecimal "a"
        CHECK(j.dump() == "{\"binary string\":\"\\u0000asdf\\n\",\"int64\":10}");
    }

    SECTION("issue #111 - subsequent unicode chars")
    {
        std::string bytes{0x7, 0x7};
        json j;
        j["string"] = bytes;
        CHECK(j["string"] == "\u0007\u0007");
    }

    SECTION("issue #144 - implicit assignment to std::string fails")
    {
        json o = {{"name", "value"}};

        std::string s1 = o["name"];
        CHECK(s1 == "value");

        std::string s2;
        s2 = o["name"];

        CHECK(s2 == "value");
    }

    SECTION("issue #146 - character following a surrogate pair is skipped")
    {
        CHECK(json::parse("\"\\ud80c\\udc60abc\"").get<json::string_t>() == u8"\U00013060abc");
    }

    SECTION("issue #171 - Cannot index by key of type static constexpr const char*")
    {
        json j;

        // Non-const access with key as "char []"
        char array_key[] = "Key1";
        CHECK_NOTHROW(j[array_key] = 1);
        CHECK(j[array_key] == json(1));

        // Non-const access with key as "const char[]"
        const char const_array_key[] = "Key2";
        CHECK_NOTHROW(j[const_array_key] = 2);
        CHECK(j[const_array_key] == json(2));

        // Non-const access with key as "char *"
        char _ptr_key[] = "Key3";
        char* ptr_key = &_ptr_key[0];
        CHECK_NOTHROW(j[ptr_key] = 3);
        CHECK(j[ptr_key] == json(3));

        // Non-const access with key as "const char *"
        const char* const_ptr_key = "Key4";
        CHECK_NOTHROW(j[const_ptr_key] = 4);
        CHECK(j[const_ptr_key] == json(4));

        // Non-const access with key as "static constexpr const char *"
        static constexpr const char* constexpr_ptr_key = "Key5";
        CHECK_NOTHROW(j[constexpr_ptr_key] = 5);
        CHECK(j[constexpr_ptr_key] == json(5));

        const json j_const = j;

        // Const access with key as "char []"
        CHECK(j_const[array_key] == json(1));

        // Const access with key as "const char[]"
        CHECK(j_const[const_array_key] == json(2));

        // Const access with key as "char *"
        CHECK(j_const[ptr_key] == json(3));

        // Const access with key as "const char *"
        CHECK(j_const[const_ptr_key] == json(4));

        // Const access with key as "static constexpr const char *"
        CHECK(j_const[constexpr_ptr_key] == json(5));
    }

    SECTION("issue #186 miloyip/nativejson-benchmark: floating-point parsing")
    {
        json j;

        j = json::parse("-0.0");
        CHECK(j.get<double>() == -0.0);

        j = json::parse("2.22507385850720113605740979670913197593481954635164564e-308");
        CHECK(j.get<double>() == 2.2250738585072009e-308);

        j = json::parse("0.999999999999999944488848768742172978818416595458984374");
        CHECK(j.get<double>() == 0.99999999999999989);

        j = json::parse("1.00000000000000011102230246251565404236316680908203126");
        CHECK(j.get<double>() == 1.00000000000000022);

        j = json::parse("7205759403792793199999e-5");
        CHECK(j.get<double>() == 72057594037927928.0);

        j = json::parse("922337203685477529599999e-5");
        CHECK(j.get<double>() == 9223372036854774784.0);

        j = json::parse("1014120480182583464902367222169599999e-5");
        CHECK(j.get<double>() == 10141204801825834086073718800384.0);

        j = json::parse("5708990770823839207320493820740630171355185151999e-3");
        CHECK(j.get<double>() == 5708990770823838890407843763683279797179383808.0);

        // create JSON class with nonstandard float number type

        // float
        nlohmann::basic_json<std::map, std::vector, std::string, bool, int32_t, uint32_t, float> j_float =
            1.23e25f;
        CHECK(j_float.get<float>() == 1.23e25f);

        // double
        nlohmann::basic_json<std::map, std::vector, std::string, bool, int64_t, uint64_t, double> j_double =
            1.23e35;
        CHECK(j_double.get<double>() == 1.23e35);

        // long double
        nlohmann::basic_json<std::map, std::vector, std::string, bool, int64_t, uint64_t, long double>
        j_long_double = 1.23e45L;
        CHECK(j_long_double.get<long double>() == 1.23e45L);
    }

    SECTION("issue #228 - double values are serialized with commas as decimal points")
    {
        json j1a = 2312.42;
        json j1b = json::parse("2312.42");

        json j2a = 2342e-2;
        //issue #230
        //json j2b = json::parse("2342e-2");

        json j3a = 10E3;
        json j3b = json::parse("10E3");
        json j3c = json::parse("10e3");

        // class to create a locale that would use a comma for decimals
        class CommaDecimalSeparator : public std::numpunct<char>
        {
          protected:
            char do_decimal_point() const override
            {
                return ',';
            }

            char do_thousands_sep() const override
            {
                return '.';
            }

            std::string do_grouping() const override
            {
                return "\03";
            }
        };

        // change locale to mess with decimal points
        auto orig_locale = std::locale::global(std::locale(std::locale(), new CommaDecimalSeparator));

        CHECK(j1a.dump() == "2312.42");
        CHECK(j1b.dump() == "2312.42");

        // check if locale is properly reset
        std::stringstream ss;
        ss.imbue(std::locale(std::locale(), new CommaDecimalSeparator));
        ss << 4712.11;
        CHECK(ss.str() == "4.712,11");
        ss << j1a;
        CHECK(ss.str() == "4.712,112312.42");
        ss << 47.11;
        CHECK(ss.str() == "4.712,112312.4247,11");

        CHECK(j2a.dump() == "23.42");
        //issue #230
        //CHECK(j2b.dump() == "23.42");

        CHECK(j3a.dump() == "10000.0");
        CHECK(j3b.dump() == "10000.0");
        CHECK(j3c.dump() == "10000.0");
        //CHECK(j3b.dump() == "1E04"); // roundtrip error
        //CHECK(j3c.dump() == "1e04"); // roundtrip error

        std::locale::global(orig_locale);
    }

    SECTION("issue #378 - locale-independent num-to-str")
    {
        setlocale(LC_NUMERIC, "de_DE.UTF-8");

        // verify that dumped correctly with '.' and no grouping
        const json j1 = 12345.67;
        CHECK(json(12345.67).dump() == "12345.67");
        setlocale(LC_NUMERIC, "C");
    }

    SECTION("issue #379 - locale-independent str-to-num")
    {
        setlocale(LC_NUMERIC, "de_DE.UTF-8");

        // verify that parsed correctly despite using strtod internally
        CHECK(json::parse("3.14").get<double>() == 3.14);

        // check a different code path
        CHECK(json::parse("1.000000000000000000000000000000000000000000000000000000000000000000000000").get<double>() == 1.0);
    }

    SECTION("issue #233 - Can't use basic_json::iterator as a base iterator for std::move_iterator")
    {
        json source = {"a", "b", "c"};
        json expected = {"a", "b"};
        json dest;

        std::copy_n(std::make_move_iterator(source.begin()), 2, std::back_inserter(dest));

        CHECK(dest == expected);
    }

    SECTION("issue #235 - ambiguous overload for 'push_back' and 'operator+='")
    {
        json data = {{"key", "value"}};
        data.push_back({"key2", "value2"});
        data += {"key3", "value3"};

        CHECK(data == json({{"key", "value"}, {"key2", "value2"}, {"key3", "value3"}}));
    }

    SECTION("issue #269 - diff generates incorrect patch when removing multiple array elements")
    {
        json doc = R"( { "arr1": [1, 2, 3, 4] } )"_json;
        json expected = R"( { "arr1": [1, 2] } )"_json;

        // check roundtrip
        CHECK(doc.patch(json::diff(doc, expected)) == expected);
    }

    SECTION("issue #283 - value() does not work with _json_pointer types")
    {
        json j =
        {
            {"object", {{"key1", 1}, {"key2", 2}}},
        };

        int at_integer = j.at("/object/key2"_json_pointer);
        int val_integer = j.value("/object/key2"_json_pointer, 0);

        CHECK(at_integer == val_integer);
    }

    SECTION("issue #304 - Unused variable warning")
    {
        // code triggered a "warning: unused variable" warning and is left
        // here to avoid the warning in the future
        json object;
        json patch = json::array();
        object = object.patch(patch);
    }

    SECTION("issue #306 - Parsing fails without space at end of file")
    {
        for (auto filename :
                {
                    "test/data/regression/broken_file.json",
                    "test/data/regression/working_file.json"
                })
        {
            CAPTURE(filename)
            json j;
            std::ifstream f(filename);
            CHECK_NOTHROW(f >> j);
        }
    }

    SECTION("issue #310 - make json_benchmarks no longer working in 2.0.4")
    {
        for (auto filename :
                {
                    "test/data/regression/floats.json",
                    "test/data/regression/signed_ints.json",
                    "test/data/regression/unsigned_ints.json",
                    "test/data/regression/small_signed_ints.json"
                })
        {
            CAPTURE(filename)
            json j;
            std::ifstream f(filename);
            CHECK_NOTHROW(f >> j);
        }
    }

    SECTION("issue #323 - add nested object capabilities to pointers")
    {
        json j;
        j["/this/that/2"_json_pointer] = 27;
        CHECK(j == json({{"this", {{"that", {nullptr, nullptr, 27}}}}}));
    }

    SECTION("issue #329 - serialized value not always can be parsed")
    {
        json _;
        CHECK_THROWS_AS(_ = json::parse("22e2222"), json::out_of_range&);
        CHECK_THROWS_WITH(_ = json::parse("22e2222"),
                          "[json.exception.out_of_range.406] number overflow parsing '22e2222'");
    }

    SECTION("issue #360 - Loss of precision when serializing <double>")
    {
        auto check_roundtrip = [](double number)
        {
            CAPTURE(number)

            json j = number;
            CHECK(j.is_number_float());

            std::stringstream ss;
            ss << j;

            CHECK_NOTHROW(ss >> j);
            CHECK(j.is_number_float());
            CHECK(j.get<json::number_float_t>() == number);
        };

        check_roundtrip(100000000000.1236);
        check_roundtrip((std::numeric_limits<json::number_float_t>::max)());

        // Some more numbers which fail to roundtrip when serialized with digits10 significand digits (instead of max_digits10)
        check_roundtrip(1.541888611948064e-17);
        check_roundtrip(5.418771028591015e-16);
        check_roundtrip(9.398685592608595e-15);
        check_roundtrip(8.826843952762347e-14);
        check_roundtrip(8.143291313475335e-13);
        check_roundtrip(4.851328172762508e-12);
        check_roundtrip(6.677850998084358e-11);
        check_roundtrip(3.995398518174525e-10);
        check_roundtrip(1.960452605645124e-9);
        check_roundtrip(3.551812586302883e-8);
        check_roundtrip(2.947988411689261e-7);
        check_roundtrip(8.210166748056192e-6);
        check_roundtrip(6.104889704266753e-5);
        check_roundtrip(0.0008629954631330876);
        check_roundtrip(0.004936993881051611);
        check_roundtrip(0.08309725102608073);
        check_roundtrip(0.5210494268499783);
        check_roundtrip(6.382927930939767);
        check_roundtrip(59.94947245358671);
        check_roundtrip(361.0838651266122);
        check_roundtrip(4678.354596181877);
        check_roundtrip(61412.17658956043);
        check_roundtrip(725696.0799057782);
        check_roundtrip(2811732.583399828);
        check_roundtrip(30178351.07533605);
        check_roundtrip(689684880.3235844);
        check_roundtrip(5714887673.555147);
        check_roundtrip(84652038821.18808);
        check_roundtrip(156510583431.7721);
        check_roundtrip(5938450569021.732);
        check_roundtrip(83623297654460.33);
        check_roundtrip(701466573254773.6);
        check_roundtrip(1369013370304513);
        check_roundtrip(96963648023094720);
        check_roundtrip(3.478237409280108e+17);
    }

    SECTION("issue #366 - json::parse on failed stream gets stuck")
    {
        std::ifstream f("file_not_found.json");
        json _;
        CHECK_THROWS_AS(_ = json::parse(f), json::parse_error&);
        CHECK_THROWS_WITH(_ = json::parse(f), "[json.exception.parse_error.101] parse error at line 1, column 1: syntax error while parsing value - unexpected end of input; expected '[', '{', or a literal");
    }

    SECTION("issue #367 - calling stream at EOF")
    {
        std::stringstream ss;
        json j;
        ss << "123";
        CHECK_NOTHROW(ss >> j);

        // see https://github.com/nlohmann/json/issues/367#issuecomment-262841893:
        // ss is not at EOF; this yielded an error before the fix
        // (threw basic_string::append). No, it should just throw
        // a parse error because of the EOF.
        CHECK_THROWS_AS(ss >> j, json::parse_error&);
        CHECK_THROWS_WITH(ss >> j,
                          "[json.exception.parse_error.101] parse error at line 1, column 1: syntax error while parsing value - unexpected end of input; expected '[', '{', or a literal");
    }

    SECTION("issue #367 - behavior of operator>> should more closely resemble that of built-in overloads")
    {
        SECTION("(empty)")
        {
            std::stringstream ss;
            json j;
            CHECK_THROWS_AS(ss >> j, json::parse_error&);
            CHECK_THROWS_WITH(ss >> j,
                              "[json.exception.parse_error.101] parse error at line 1, column 1: syntax error while parsing value - unexpected end of input; expected '[', '{', or a literal");
        }

        SECTION("(whitespace)")
        {
            std::stringstream ss;
            ss << "   ";
            json j;
            CHECK_THROWS_AS(ss >> j, json::parse_error&);
            CHECK_THROWS_WITH(ss >> j,
                              "[json.exception.parse_error.101] parse error at line 1, column 1: syntax error while parsing value - unexpected end of input; expected '[', '{', or a literal");
        }

        SECTION("one value")
        {
            std::stringstream ss;
            ss << "111";
            json j;
            CHECK_NOTHROW(ss >> j);
            CHECK(j == 111);

            CHECK_THROWS_AS(ss >> j, json::parse_error&);
            CHECK_THROWS_WITH(ss >> j,
                              "[json.exception.parse_error.101] parse error at line 1, column 1: syntax error while parsing value - unexpected end of input; expected '[', '{', or a literal");
        }

        SECTION("one value + whitespace")
        {
            std::stringstream ss;
            ss << "222 \t\n";
            json j;
            CHECK_NOTHROW(ss >> j);
            CHECK(j == 222);

            CHECK_THROWS_AS(ss >> j, json::parse_error&);
            CHECK_THROWS_WITH(ss >> j,
                              "[json.exception.parse_error.101] parse error at line 1, column 1: syntax error while parsing value - unexpected end of input; expected '[', '{', or a literal");
        }

        SECTION("whitespace + one value")
        {
            std::stringstream ss;
            ss << "\n\t 333";
            json j;
            CHECK_NOTHROW(ss >> j);
            CHECK(j == 333);

            CHECK_THROWS_AS(ss >> j, json::parse_error&);
            CHECK_THROWS_WITH(ss >> j,
                              "[json.exception.parse_error.101] parse error at line 1, column 1: syntax error while parsing value - unexpected end of input; expected '[', '{', or a literal");
        }

        SECTION("three values")
        {
            std::stringstream ss;
            ss << " 111 \n222\n \n  333";
            json j;
            CHECK_NOTHROW(ss >> j);
            CHECK(j == 111);
            CHECK_NOTHROW(ss >> j);
            CHECK(j == 222);
            CHECK_NOTHROW(ss >> j);
            CHECK(j == 333);

            CHECK_THROWS_AS(ss >> j, json::parse_error&);
            CHECK_THROWS_WITH(ss >> j,
                              "[json.exception.parse_error.101] parse error at line 1, column 1: syntax error while parsing value - unexpected end of input; expected '[', '{', or a literal");
        }

        SECTION("literals without whitespace")
        {
            std::stringstream ss;
            ss << "truefalsenull\"\"";
            json j;
            CHECK_NOTHROW(ss >> j);
            CHECK(j == true);
            CHECK_NOTHROW(ss >> j);
            CHECK(j == false);
            CHECK_NOTHROW(ss >> j);
            CHECK(j == nullptr);
            CHECK_NOTHROW(ss >> j);
            CHECK(j == "");

            CHECK_THROWS_AS(ss >> j, json::parse_error&);
            CHECK_THROWS_WITH(ss >> j,
                              "[json.exception.parse_error.101] parse error at line 1, column 1: syntax error while parsing value - unexpected end of input; expected '[', '{', or a literal");
        }

        SECTION("example from #529")
        {
            std::stringstream ss;
            ss << "{\n    \"one\"   : 1,\n    \"two\"   : 2\n}\n{\n    \"three\" : 3\n}";
            json j;
            CHECK_NOTHROW(ss >> j);
            CHECK(j == json({{"one", 1}, {"two", 2}}));
            CHECK_NOTHROW(ss >> j);
            CHECK(j == json({{"three", 3}}));

            CHECK_THROWS_AS(ss >> j, json::parse_error&);
            CHECK_THROWS_WITH(ss >> j,
                              "[json.exception.parse_error.101] parse error at line 1, column 1: syntax error while parsing value - unexpected end of input; expected '[', '{', or a literal");
        }

        SECTION("second example from #529")
        {
            std::string str = "{\n\"one\"   : 1,\n\"two\"   : 2\n}\n{\n\"three\" : 3\n}";

            {
                std::ofstream file("test.json");
                file << str;
            }

            std::ifstream stream("test.json", std::ifstream::in);
            json val;

            size_t i = 0;
            while (stream.peek() != EOF)
            {
                CAPTURE(i)
                CHECK_NOTHROW(stream >> val);

                CHECK(i < 2);

                if (i == 0)
                {
                    CHECK(val == json({{"one", 1}, {"two", 2}}));
                }

                if (i == 1)
                {
                    CHECK(val == json({{"three", 3}}));
                }

                ++i;
            }

            std::remove("test.json");
        }
    }

    SECTION("issue #389 - Integer-overflow (OSS-Fuzz issue 267)")
    {
        // original test case
        json j1 = json::parse("-9223372036854775808");
        CHECK(j1.is_number_integer());
        CHECK(j1.get<json::number_integer_t>() == INT64_MIN);

        // edge case (+1; still an integer)
        json j2 = json::parse("-9223372036854775807");
        CHECK(j2.is_number_integer());
        CHECK(j2.get<json::number_integer_t>() == INT64_MIN + 1);

        // edge case (-1; overflow -> floats)
        json j3 = json::parse("-9223372036854775809");
        CHECK(j3.is_number_float());
    }

    SECTION("issue #380 - bug in overflow detection when parsing integers")
    {
        json j = json::parse("166020696663385964490");
        CHECK(j.is_number_float());
        CHECK(j.get<json::number_float_t>() == 166020696663385964490.0);
    }

    SECTION("issue #405 - Heap-buffer-overflow (OSS-Fuzz issue 342)")
    {
        // original test case
        std::vector<uint8_t> vec {0x65, 0xf5, 0x0a, 0x48, 0x21};
        json _;
        CHECK_THROWS_AS(_ = json::from_cbor(vec), json::parse_error&);
        CHECK_THROWS_WITH(_ = json::from_cbor(vec),
                          "[json.exception.parse_error.110] parse error at byte 6: syntax error while parsing CBOR string: unexpected end of input");
    }

    SECTION("issue #407 - Heap-buffer-overflow (OSS-Fuzz issue 343)")
    {
        json _;

        // original test case: incomplete float64
        std::vector<uint8_t> vec1 {0xcb, 0x8f, 0x0a};
        CHECK_THROWS_AS(_ = json::from_msgpack(vec1), json::parse_error&);
        CHECK_THROWS_WITH(_ = json::from_msgpack(vec1),
                          "[json.exception.parse_error.110] parse error at byte 4: syntax error while parsing MessagePack number: unexpected end of input");

        // related test case: incomplete float32
        std::vector<uint8_t> vec2 {0xca, 0x8f, 0x0a};
        CHECK_THROWS_AS(_ = json::from_msgpack(vec2), json::parse_error&);
        CHECK_THROWS_WITH(_ = json::from_msgpack(vec2),
                          "[json.exception.parse_error.110] parse error at byte 4: syntax error while parsing MessagePack number: unexpected end of input");

        // related test case: incomplete Half-Precision Float (CBOR)
        std::vector<uint8_t> vec3 {0xf9, 0x8f};
        CHECK_THROWS_AS(_ = json::from_cbor(vec3), json::parse_error&);
        CHECK_THROWS_WITH(_ = json::from_cbor(vec3),
                          "[json.exception.parse_error.110] parse error at byte 3: syntax error while parsing CBOR number: unexpected end of input");

        // related test case: incomplete Single-Precision Float (CBOR)
        std::vector<uint8_t> vec4 {0xfa, 0x8f, 0x0a};
        CHECK_THROWS_AS(_ = json::from_cbor(vec4), json::parse_error&);
        CHECK_THROWS_WITH(_ = json::from_cbor(vec4),
                          "[json.exception.parse_error.110] parse error at byte 4: syntax error while parsing CBOR number: unexpected end of input");

        // related test case: incomplete Double-Precision Float (CBOR)
        std::vector<uint8_t> vec5 {0xfb, 0x8f, 0x0a};
        CHECK_THROWS_AS(_ = json::from_cbor(vec5), json::parse_error&);
        CHECK_THROWS_WITH(_ = json::from_cbor(vec5),
                          "[json.exception.parse_error.110] parse error at byte 4: syntax error while parsing CBOR number: unexpected end of input");
    }

    SECTION("issue #408 - Heap-buffer-overflow (OSS-Fuzz issue 344)")
    {
        json _;

        // original test case
        std::vector<uint8_t> vec1 {0x87};
        CHECK_THROWS_AS(_ = json::from_msgpack(vec1), json::parse_error&);
        CHECK_THROWS_WITH(_ = json::from_msgpack(vec1),
                          "[json.exception.parse_error.110] parse error at byte 2: syntax error while parsing MessagePack string: unexpected end of input");

        // more test cases for MessagePack
        for (auto b :
                {
                    0x81, 0x82, 0x83, 0x84, 0x85, 0x86, 0x87, 0x88, 0x89, 0x8a, 0x8b, 0x8c, 0x8d, 0x8e, 0x8f, // fixmap
                    0x91, 0x92, 0x93, 0x94, 0x95, 0x96, 0x97, 0x98, 0x99, 0x9a, 0x9b, 0x9c, 0x9d, 0x9e, 0x9f, // fixarray
                    0xa1, 0xa2, 0xa3, 0xa4, 0xa5, 0xa6, 0xa7, 0xa8, 0xa9, 0xaa, 0xab, 0xac, 0xad, 0xae, 0xaf, // fixstr
                    0xb0, 0xb1, 0xb2, 0xb3, 0xb4, 0xb5, 0xb6, 0xb7, 0xb8, 0xb9, 0xba, 0xbb, 0xbc, 0xbd, 0xbe, 0xbf
                })
        {
            std::vector<uint8_t> vec(1, static_cast<uint8_t>(b));
            CHECK_THROWS_AS(_ = json::from_msgpack(vec), json::parse_error&);
        }

        // more test cases for CBOR
        for (auto b :
                {
                    0x61, 0x62, 0x63, 0x64, 0x65, 0x66, 0x67, 0x68, 0x69, 0x6a, 0x6b, 0x6c, 0x6d, 0x6e, 0x6f,
                    0x70, 0x71, 0x72, 0x73, 0x74, 0x75, 0x76, 0x77, // UTF-8 string
                    0x81, 0x82, 0x83, 0x84, 0x85, 0x86, 0x87, 0x88, 0x89, 0x8a, 0x8b, 0x8c, 0x8d, 0x8e, 0x8f,
                    0x90, 0x91, 0x92, 0x93, 0x94, 0x95, 0x96, 0x97, // array
                    0xa1, 0xa2, 0xa3, 0xa4, 0xa5, 0xa6, 0xa7, 0xa8, 0xa9, 0xaa, 0xab, 0xac, 0xad, 0xae, 0xaf,
                    0xb0, 0xb1, 0xb2, 0xb3, 0xb4, 0xb5, 0xb6, 0xb7 // map
                })
        {
            std::vector<uint8_t> vec(1, static_cast<uint8_t>(b));
            CHECK_THROWS_AS(_ = json::from_cbor(vec), json::parse_error&);
        }

        // special case: empty input
        std::vector<uint8_t> vec2;
        CHECK_THROWS_AS(_ = json::from_cbor(vec2), json::parse_error&);
        CHECK_THROWS_WITH(_ = json::from_cbor(vec2),
                          "[json.exception.parse_error.110] parse error at byte 1: syntax error while parsing CBOR value: unexpected end of input");
        CHECK_THROWS_AS(_ = json::from_msgpack(vec2), json::parse_error&);
        CHECK_THROWS_WITH(_ = json::from_msgpack(vec2),
                          "[json.exception.parse_error.110] parse error at byte 1: syntax error while parsing MessagePack value: unexpected end of input");
    }

    SECTION("issue #411 - Heap-buffer-overflow (OSS-Fuzz issue 366)")
    {
        json _;

        // original test case: empty UTF-8 string (indefinite length)
        std::vector<uint8_t> vec1 {0x7f};
        CHECK_THROWS_AS(_ = json::from_cbor(vec1), json::parse_error&);
        CHECK_THROWS_WITH(_ = json::from_cbor(vec1),
                          "[json.exception.parse_error.110] parse error at byte 2: syntax error while parsing CBOR string: unexpected end of input");

        // related test case: empty array (indefinite length)
        std::vector<uint8_t> vec2 {0x9f};
        CHECK_THROWS_AS(_ = json::from_cbor(vec2), json::parse_error&);
        CHECK_THROWS_WITH(_ = json::from_cbor(vec2),
                          "[json.exception.parse_error.110] parse error at byte 2: syntax error while parsing CBOR value: unexpected end of input");

        // related test case: empty map (indefinite length)
        std::vector<uint8_t> vec3 {0xbf};
        CHECK_THROWS_AS(_ = json::from_cbor(vec3), json::parse_error&);
        CHECK_THROWS_WITH(_ = json::from_cbor(vec3),
                          "[json.exception.parse_error.110] parse error at byte 2: syntax error while parsing CBOR string: unexpected end of input");
    }

    SECTION("issue #412 - Heap-buffer-overflow (OSS-Fuzz issue 367)")
    {
        // original test case
        std::vector<uint8_t> vec
        {
            0xab, 0x98, 0x98, 0x98, 0x98, 0x98, 0x98, 0x98,
            0x98, 0x98, 0x98, 0x98, 0x98, 0x00, 0x00, 0x00,
            0x60, 0xab, 0x98, 0x98, 0x98, 0x98, 0x98, 0x98,
            0x98, 0x98, 0x98, 0x98, 0x98, 0x00, 0x00, 0x00,
            0x60, 0x60, 0x60, 0x60, 0x60, 0x60, 0x60, 0x60,
            0x60, 0x60, 0x60, 0x60, 0x60, 0x60, 0x60, 0x60,
            0x60, 0x60, 0x60, 0x60, 0x60, 0x60, 0x60, 0x60,
            0x60, 0x60, 0x60, 0x60, 0x60, 0x60, 0x60, 0x60,
            0x60, 0x60, 0x60, 0x60, 0x60, 0x60, 0x60, 0x60,
            0x60, 0x60, 0x60, 0x60, 0x60, 0x60, 0x60, 0x60,
            0x60, 0x60, 0x60, 0x60, 0x60, 0x60, 0xa0, 0x9f,
            0x9f, 0x97, 0x60, 0x60, 0x60, 0x60, 0x60, 0x60,
            0x60, 0x60, 0x60, 0x60, 0x60, 0x60, 0x60, 0x60,
            0x60, 0x60, 0x60, 0x60, 0x60, 0x60, 0x60, 0x60,
            0x60, 0x60, 0x60, 0x60, 0x60, 0x60, 0x60, 0x60,
            0x60, 0x60, 0x60, 0x60, 0x60, 0x60, 0x60, 0x60,
            0x60, 0x60, 0x60, 0x60, 0x60, 0x60, 0x60, 0x60
        };

        json _;
        CHECK_THROWS_AS(_ = json::from_cbor(vec), json::parse_error&);
        CHECK_THROWS_WITH(_ = json::from_cbor(vec),
                          "[json.exception.parse_error.113] parse error at byte 2: syntax error while parsing CBOR string: expected length specification (0x60-0x7B) or indefinite string type (0x7F); last byte: 0x98");

        // related test case: nonempty UTF-8 string (indefinite length)
        std::vector<uint8_t> vec1 {0x7f, 0x61, 0x61};
        CHECK_THROWS_AS(_ = json::from_cbor(vec1), json::parse_error&);
        CHECK_THROWS_WITH(_ = json::from_cbor(vec1),
                          "[json.exception.parse_error.110] parse error at byte 4: syntax error while parsing CBOR string: unexpected end of input");

        // related test case: nonempty array (indefinite length)
        std::vector<uint8_t> vec2 {0x9f, 0x01};
        CHECK_THROWS_AS(_ = json::from_cbor(vec2), json::parse_error&);
        CHECK_THROWS_WITH(_ = json::from_cbor(vec2),
                          "[json.exception.parse_error.110] parse error at byte 3: syntax error while parsing CBOR value: unexpected end of input");

        // related test case: nonempty map (indefinite length)
        std::vector<uint8_t> vec3 {0xbf, 0x61, 0x61, 0x01};
        CHECK_THROWS_AS(_ = json::from_cbor(vec3), json::parse_error&);
        CHECK_THROWS_WITH(_ = json::from_cbor(vec3),
                          "[json.exception.parse_error.110] parse error at byte 5: syntax error while parsing CBOR string: unexpected end of input");
    }

    SECTION("issue #414 - compare with literal 0)")
    {
#define CHECK_TYPE(v) \
    CHECK((json(v) == v));\
    CHECK((v == json(v)));\
    CHECK_FALSE((json(v) != v));\
    CHECK_FALSE((v != json(v)));

        CHECK_TYPE(nullptr)
        CHECK_TYPE(0)
        CHECK_TYPE(0u)
        CHECK_TYPE(0L)
        CHECK_TYPE(0.0)
        CHECK_TYPE("")

#undef CHECK_TYPE
    }

    SECTION("issue #416 - Use-of-uninitialized-value (OSS-Fuzz issue 377)")
    {
        // original test case
        std::vector<uint8_t> vec1
        {
            0x94, 0xfa, 0xfa, 0xfa, 0xfa, 0xfa, 0xfa, 0xfa,
            0x3a, 0x96, 0x96, 0xb4, 0xb4, 0xb4, 0xb4, 0xb4,
            0xb4, 0xb4, 0xb4, 0xb4, 0xb4, 0xb4, 0xb4, 0x71,
            0xb4, 0xb4, 0xfa, 0xfa, 0xfa, 0xfa, 0xfa, 0x3a,
            0x96, 0x96, 0xb4, 0xb4, 0xfa, 0x94, 0x94, 0x61,
            0x61, 0x61, 0x61, 0x61, 0x61, 0x61, 0x61, 0xfa
        };

        json _;
        CHECK_THROWS_AS(_ = json::from_cbor(vec1), json::parse_error&);
        CHECK_THROWS_WITH(_ = json::from_cbor(vec1),
                          "[json.exception.parse_error.113] parse error at byte 13: syntax error while parsing CBOR string: expected length specification (0x60-0x7B) or indefinite string type (0x7F); last byte: 0xB4");

        // related test case: double-precision
        std::vector<uint8_t> vec2
        {
            0x94, 0xfa, 0xfa, 0xfa, 0xfa, 0xfa, 0xfa, 0xfa,
            0x3a, 0x96, 0x96, 0xb4, 0xb4, 0xb4, 0xb4, 0xb4,
            0xb4, 0xb4, 0xb4, 0xb4, 0xb4, 0xb4, 0xb4, 0x71,
            0xb4, 0xb4, 0xfa, 0xfa, 0xfa, 0xfa, 0xfa, 0x3a,
            0x96, 0x96, 0xb4, 0xb4, 0xfa, 0x94, 0x94, 0x61,
            0x61, 0x61, 0x61, 0x61, 0x61, 0x61, 0x61, 0xfb
        };
        CHECK_THROWS_AS(_ = json::from_cbor(vec2), json::parse_error&);
        CHECK_THROWS_WITH(_ = json::from_cbor(vec2),
                          "[json.exception.parse_error.113] parse error at byte 13: syntax error while parsing CBOR string: expected length specification (0x60-0x7B) or indefinite string type (0x7F); last byte: 0xB4");
    }

    SECTION("issue #452 - Heap-buffer-overflow (OSS-Fuzz issue 585)")
    {
        std::vector<uint8_t> vec = {'-', '0', '1', '2', '2', '7', '4'};
        json _;
        CHECK_THROWS_AS(_ = json::parse(vec), json::parse_error&);
    }

    SECTION("issue #454 - doubles are printed as integers")
    {
        json j = R"({"bool_value":true,"double_value":2.0,"int_value":10,"level1":{"list_value":[3,"hi",false],"tmp":5.0},"string_value":"hello"})"_json;
        CHECK(j["double_value"].is_number_float());
    }

    SECTION("issue #464 - VS2017 implicit to std::string conversion fix")
    {
        json v = "test";
        std::string test;
        test = v;
        CHECK(v == "test");
    }

    SECTION("issue #465 - roundtrip error while parsing 1000000000000000010E5")
    {
        json j1 = json::parse("1000000000000000010E5");
        std::string s1 = j1.dump();
        json j2 = json::parse(s1);
        std::string s2 = j2.dump();
        CHECK(s1 == s2);
    }

    SECTION("issue #473 - inconsistent behavior in conversion to array type")
    {
        json j_array = {1, 2, 3, 4};
        json j_number = 42;
        json j_null = nullptr;

        SECTION("std::vector")
        {
            auto create = [](const json & j)
            {
                std::vector<int> v = j;
            };

            CHECK_NOTHROW(create(j_array));
            CHECK_THROWS_AS(create(j_number), json::type_error&);
            CHECK_THROWS_WITH(create(j_number), "[json.exception.type_error.302] type must be array, but is number");
            CHECK_THROWS_AS(create(j_null), json::type_error&);
            CHECK_THROWS_WITH(create(j_null), "[json.exception.type_error.302] type must be array, but is null");
        }

        SECTION("std::list")
        {
            auto create = [](const json & j)
            {
                std::list<int> v = j;
            };

            CHECK_NOTHROW(create(j_array));
            CHECK_THROWS_AS(create(j_number), json::type_error&);
            CHECK_THROWS_WITH(create(j_number), "[json.exception.type_error.302] type must be array, but is number");
            CHECK_THROWS_AS(create(j_null), json::type_error&);
            CHECK_THROWS_WITH(create(j_null), "[json.exception.type_error.302] type must be array, but is null");
        }

        SECTION("std::forward_list")
        {
            auto create = [](const json & j)
            {
                std::forward_list<int> v = j;
            };

            CHECK_NOTHROW(create(j_array));
            CHECK_THROWS_AS(create(j_number), json::type_error&);
            CHECK_THROWS_WITH(create(j_number), "[json.exception.type_error.302] type must be array, but is number");
            CHECK_THROWS_AS(create(j_null), json::type_error&);
            CHECK_THROWS_WITH(create(j_null), "[json.exception.type_error.302] type must be array, but is null");
        }
    }

    SECTION("issue #486 - json::value_t can't be a map's key type in VC++ 2015")
    {
        // the code below must compile with MSVC
        std::map<json::value_t, std::string> jsonTypes ;
        jsonTypes[json::value_t::array] = "array";
    }

    SECTION("issue #494 - conversion from vector<bool> to json fails to build")
    {
        std::vector<bool> boolVector = {false, true, false, false};
        json j;
        j["bool_vector"] = boolVector;

        CHECK(j["bool_vector"].dump() == "[false,true,false,false]");
    }

    SECTION("issue #504 - assertion error (OSS-Fuzz 856)")
    {
        std::vector<uint8_t> vec1 = {0xf9, 0xff, 0xff, 0x4a, 0x3a, 0xff, 0xff, 0xff, 0xff, 0xff, 0xff, 0xff, 0xff, 0x01, 0x37, 0x02, 0x38};
        json j1 = json::from_cbor(vec1, false);

        // step 2: round trip
        std::vector<uint8_t> vec2 = json::to_cbor(j1);

        // parse serialization
        json j2 = json::from_cbor(vec2);

        // NaN is dumped to "null"
        CHECK(j2.is_number_float());
        CHECK(std::isnan(j2.get<json::number_float_t>()));
        CHECK(j2.dump() == "null");

        // check if serializations match
        CHECK(json::to_cbor(j2) == vec2);
    }

    SECTION("issue #512 - use of overloaded operator '<=' is ambiguous")
    {
        json j;
        j["a"] = 5;

        // json op scalar
        CHECK(j["a"] == 5);
        CHECK(j["a"] != 4);

        CHECK(j["a"] <= 7);
        CHECK(j["a"] <  7);
        CHECK(j["a"] >= 3);
        CHECK(j["a"] >  3);


        CHECK(not(j["a"] <= 4));
        CHECK(not(j["a"] <  4));
        CHECK(not(j["a"] >= 6));
        CHECK(not(j["a"] >  6));

        // scalar op json
        CHECK(5 == j["a"]);
        CHECK(4 != j["a"]);

        CHECK(7 >= j["a"]);
        CHECK(7 >  j["a"]);
        CHECK(3 <= j["a"]);
        CHECK(3 <  j["a"]);

        CHECK(not(4 >= j["a"]));
        CHECK(not(4 >  j["a"]));
        CHECK(not(6 <= j["a"]));
        CHECK(not(6 <  j["a"]));
    }

    SECTION("issue #575 - heap-buffer-overflow (OSS-Fuzz 1400)")
    {
        json _;
        std::vector<uint8_t> vec = {'"', '\\', '"', 'X', '"', '"'};
        CHECK_THROWS_AS(_ = json::parse(vec), json::parse_error&);
    }

    SECTION("issue #600 - how does one convert a map in Json back to std::map?")
    {
        SECTION("example 1")
        {
            // create a map
            std::map<std::string, int> m1 {{"key", 1}};

            // create and print a JSON from the map
            json j = m1;

            // get the map out of JSON
            std::map<std::string, int> m2 = j;

            // make sure the roundtrip succeeds
            CHECK(m1 == m2);
        }

        SECTION("example 2")
        {
            // create a map
            std::map<std::string, std::string> m1 {{"key", "val"}};

            // create and print a JSON from the map
            json j = m1;

            // get the map out of JSON
            std::map<std::string, std::string> m2 = j;

            // make sure the roundtrip succeeds
            CHECK(m1 == m2);
        }
    }

    SECTION("issue #602 - BOM not skipped when using json:parse(iterator)")
    {
        std::string i = "\xef\xbb\xbf{\n   \"foo\": true\n}";
        json _;
        CHECK_NOTHROW(_ = json::parse(i.begin(), i.end()));
    }

    SECTION("issue #702 - conversion from valarray<double> to json fails to build")
    {
        SECTION("original example")
        {
            std::valarray<double> v;
            nlohmann::json j;
            j["test"] = v;
        }

        SECTION("full example")
        {
            std::valarray<double> v = {1.2, 2.3, 3.4, 4.5};
            json j = v;
            std::valarray<double> vj = j;

            CHECK(j == json(vj));
            CHECK(v.size() == vj.size());
            for (size_t i = 0; i < v.size(); ++i)
            {
                CHECK(v[i] == vj[i]);
                CHECK(v[i] == j[i]);
            }

            CHECK_THROWS_AS(json().get<std::valarray<double>>(), json::type_error&);
            CHECK_THROWS_WITH(json().get<std::valarray<double>>(),
                              "[json.exception.type_error.302] type must be array, but is null");
        }
    }

    SECTION("issue #367 - Behavior of operator>> should more closely resemble that of built-in overloads.")
    {
        SECTION("example 1")
        {
            std::istringstream i1_2_3( "{\"first\": \"one\" }{\"second\": \"two\"}3" );
            json j1, j2, j3;
            i1_2_3 >> j1;
            i1_2_3 >> j2;
            i1_2_3 >> j3;

            std::map<std::string, std::string> m1 = j1;
            std::map<std::string, std::string> m2 = j2;
            int i3 = j3;

            CHECK( m1 == ( std::map<std::string, std::string> {{ "first",  "one" }} ));
            CHECK( m2 == ( std::map<std::string, std::string> {{ "second", "two" }} ));
            CHECK( i3 == 3 );
        }
    }

    SECTION("issue #714 - throw std::ios_base::failure exception when failbit set to true")
    {
        {
            std::ifstream is;
            is.exceptions(
                is.exceptions()
                | std::ios_base::failbit
                | std::ios_base::badbit
            ); // handle different exceptions as 'file not found', 'permission denied'

            is.open("test/data/regression/working_file.json");
            json _;
            CHECK_NOTHROW(_ = nlohmann::json::parse(is));
        }

        {
            std::ifstream is;
            is.exceptions(
                is.exceptions()
                | std::ios_base::failbit
                | std::ios_base::badbit
            ); // handle different exceptions as 'file not found', 'permission denied'

            is.open("test/data/json_nlohmann_tests/all_unicode.json.cbor",
                    std::ios_base::in | std::ios_base::binary);
            json _;
            CHECK_NOTHROW(_ = nlohmann::json::from_cbor(is));
        }
    }

    SECTION("issue #805 - copy constructor is used with std::initializer_list constructor.")
    {
        nocopy n;
        json j;
        j = {{"nocopy", n}};
        CHECK(j["nocopy"]["val"] == 0);
    }

    SECTION("issue #838 - incorrect parse error with binary data in keys")
    {
        uint8_t key1[] = { 103, 92, 117, 48, 48, 48, 55, 92, 114, 215, 126, 214, 95, 92, 34, 174, 40, 71, 38, 174, 40, 71, 38, 223, 134, 247, 127 };
        std::string key1_str(key1, key1 + sizeof(key1) / sizeof(key1[0]));
        json j = key1_str;
        CHECK_THROWS_AS(j.dump(), json::type_error&);
        CHECK_THROWS_WITH(j.dump(), "[json.exception.type_error.316] invalid UTF-8 byte at index 10: 0x7E");
    }

    SECTION("issue #843 - converting to array not working")
    {
        json j;
        std::array<int, 4> ar = {{1, 1, 1, 1}};
        j = ar;
        ar = j;
    }

    SECTION("issue #894 - invalid RFC6902 copy operation succeeds")
    {
        auto model = R"({
            "one": {
                "two": {
                    "three": "hello",
                    "four": 42
                }
            }
        })"_json;

        auto p1 = R"([{"op": "move",
                       "from": "/one/two/three",
                       "path": "/a/b/c"}])"_json;
        CHECK_THROWS_AS(model.patch(p1), json::out_of_range&);

        auto p2 = R"([{"op": "move",
                       "from": "/one/two/three",
                       "path": "/a/b/c"}])"_json;
        CHECK_THROWS_WITH(model.patch(p2),
                          "[json.exception.out_of_range.403] key 'a' not found");

        auto p3 = R"([{"op": "copy",
                       "from": "/one/two/three",
                       "path": "/a/b/c"}])"_json;
        CHECK_THROWS_AS(model.patch(p3), json::out_of_range&);

        auto p4 = R"([{"op": "copy",
                                 "from": "/one/two/three",
                                 "path": "/a/b/c"}])"_json;
        CHECK_THROWS_WITH(model.patch(p4),
                          "[json.exception.out_of_range.403] key 'a' not found");
    }

    SECTION("issue #961 - incorrect parsing of indefinite length CBOR strings")
    {
        std::vector<uint8_t> v_cbor =
        {
            0x7F,
            0x64,
            'a', 'b', 'c', 'd',
            0x63,
            '1', '2', '3',
            0xFF
        };
        json j = json::from_cbor(v_cbor);
        CHECK(j == "abcd123");
    }

    SECTION("issue #962 - Timeout (OSS-Fuzz 6034)")
    {
        json _;
        std::vector<uint8_t> v_ubjson = {'[', '$', 'Z', '#', 'L', 0x78, 0x28, 0x00, 0x68, 0x28, 0x69, 0x69, 0x17};
        CHECK_THROWS_AS(_ = json::from_ubjson(v_ubjson), json::out_of_range&);
        //CHECK_THROWS_WITH(json::from_ubjson(v_ubjson),
        //                  "[json.exception.out_of_range.408] excessive array size: 8658170730974374167");

        v_ubjson[0] = '{';
        CHECK_THROWS_AS(_ = json::from_ubjson(v_ubjson), json::out_of_range&);
        //CHECK_THROWS_WITH(json::from_ubjson(v_ubjson),
        //                  "[json.exception.out_of_range.408] excessive object size: 8658170730974374167");
    }

    SECTION("issue #971 - Add a SAX parser - late bug")
    {
        // a JSON text
        auto text = R"(
    {
        "Image": {
            "Width":  800,
            "Height": 600,
            "Title":  "View from 15th Floor",
            "Thumbnail": {
                "Url":    "http://www.example.com/image/481989943",
                "Height": 125,
                "Width":  100
            },
            "Animated" : false,
            "IDs": [116, 943, 234, 38793]
        }
    }
    )";

        // define parser callback
        json::parser_callback_t cb = [](int /*depth*/, json::parse_event_t event, json & parsed)
        {
            // skip object elements with key "Thumbnail"
            if (event == json::parse_event_t::key and parsed == json("Thumbnail"))
            {
                return false;
            }
            else
            {
                return true;
            }
        };

        // parse (with callback) and serialize JSON
        json j_filtered = json::parse(text, cb);

        CHECK(j_filtered == R"({"Image":{"Animated":false,"Height":600,"IDs":[116,943,234,38793], "Title":"View from 15th Floor","Width":800}})"_json);
    }

    SECTION("issue #972 - Segmentation fault on G++ when trying to assign json string literal to custom json type")
    {
        my_json foo = R"([1, 2, 3])"_json;
    }

    SECTION("issue #977 - Assigning between different json types")
    {
        foo_json lj = ns::foo{3};
        ns::foo ff = lj;
        CHECK(lj.is_object());
        CHECK(lj.size() == 1);
        CHECK(lj["x"] == 3);
        CHECK(ff.x == 3);
        nlohmann::json nj = lj;                // This line works as expected
    }

    SECTION("issue #1001 - Fix memory leak during parser callback")
    {
        auto geojsonExample = R"(
          { "type": "FeatureCollection",
            "features": [
              { "type": "Feature",
                "geometry": {"type": "Point", "coordinates": [102.0, 0.5]},
                "properties": {"prop0": "value0"}
                },
              { "type": "Feature",
                "geometry": {
                  "type": "LineString",
                  "coordinates": [
                    [102.0, 0.0], [103.0, 1.0], [104.0, 0.0], [105.0, 1.0]
                    ]
                  },
                "properties": {
                  "prop0": "value0",
                  "prop1": 0.0
                  }
                },
              { "type": "Feature",
                 "geometry": {
                   "type": "Polygon",
                   "coordinates": [
                     [ [100.0, 0.0], [101.0, 0.0], [101.0, 1.0],
                       [100.0, 1.0], [100.0, 0.0] ]
                     ]
                 },
                 "properties": {
                   "prop0": "value0",
                   "prop1": {"this": "that"}
                   }
                 }
               ]
             })";

        json::parser_callback_t cb = [&](int, json::parse_event_t event, json & parsed)
        {
            // skip uninteresting events
            if (event == json::parse_event_t::value and !parsed.is_primitive())
            {
                return false;
            }

            switch (event)
            {
                case json::parse_event_t::key:
                    {
                        return true;
                    }
                case json::parse_event_t::value:
                    {
                        return false;
                    }
                case json::parse_event_t::object_start:
                    {
                        return true;
                    }
                case json::parse_event_t::object_end:
                    {
                        return false;
                    }
                case json::parse_event_t::array_start:
                    {
                        return true;
                    }
                case json::parse_event_t::array_end:
                    {
                        return false;
                    }

                default:
                    {
                        return true;
                    }
            }
        };

        auto j = json::parse(geojsonExample, cb, true);
        CHECK(j == json());
    }

    SECTION("issue #1021 - to/from_msgpack only works with standard typization")
    {
        float_json j = 1000.0;
        CHECK(float_json::from_cbor(float_json::to_cbor(j)) == j);
        CHECK(float_json::from_msgpack(float_json::to_msgpack(j)) == j);
        CHECK(float_json::from_ubjson(float_json::to_ubjson(j)) == j);

        float_json j2 = {1000.0, 2000.0, 3000.0};
        CHECK(float_json::from_ubjson(float_json::to_ubjson(j2, true, true)) == j2);
    }

    SECTION("issue #1045 - Using STL algorithms with JSON containers with expected results?")
    {
        json diffs = nlohmann::json::array();
        json m1{{"key1", 42}};
        json m2{{"key2", 42}};
        auto p1 = m1.items();
        auto p2 = m2.items();

        using it_type = decltype(p1.begin());

        std::set_difference(
            p1.begin(), p1.end(),
            p2.begin(), p2.end(),
            std::inserter(diffs, diffs.end()), [&](const it_type & e1, const it_type & e2) -> bool
        {
            using comper_pair = std::pair<std::string, decltype(e1.value())>; // Trying to avoid unneeded copy
            return comper_pair(e1.key(), e1.value()) < comper_pair(e2.key(), e2.value()); // Using pair comper
        });

        CHECK(diffs.size() == 1); // Note the change here, was 2
    }

#ifdef JSON_HAS_CPP_17
    SECTION("issue #1292 - Serializing std::variant causes stack overflow")
    {
        static_assert(
            not std::is_constructible<json, std::variant<int, float>>::value, "");
    }
#endif

    SECTION("issue #1299 - compile error in from_json converting to container "
            "with std::pair")
    {
        json j =
        {
            {"1", {{"a", "testa_1"}, {"b", "testb_1"}}},
            {"2", {{"a", "testa_2"}, {"b", "testb_2"}}},
            {"3", {{"a", "testa_3"}, {"b", "testb_3"}}},
        };

        std::map<std::string, Data> expected
        {
            {"1", {"testa_1", "testb_1"}},
            {"2", {"testa_2", "testb_2"}},
            {"3", {"testa_3", "testb_3"}},
        };
        const auto data = j.get<decltype(expected)>();
        CHECK(expected == data);
    }

    SECTION("issue #1445 - buffer overflow in dumping invalid utf-8 strings")
    {
        SECTION("a bunch of -1, ensure_ascii=true")
        {
            const auto length = 300;

            json dump_test;
            dump_test["1"] = std::string(length, -1);

            std::string expected = "{\"1\":\"";
            for (int i = 0; i < length; ++i)
            {
                expected += "\\ufffd";
            }
            expected += "\"}";

            auto s = dump_test.dump(-1, ' ', true, nlohmann::json::error_handler_t::replace);
            CHECK(s == expected);
        }
        SECTION("a bunch of -2, ensure_ascii=false")
        {
            const auto length = 500;

            json dump_test;
            dump_test["1"] = std::string(length, -2);

            std::string expected = "{\"1\":\"";
            for (int i = 0; i < length; ++i)
            {
                expected += "\xEF\xBF\xBD";
            }
            expected += "\"}";

            auto s = dump_test.dump(-1, ' ', false, nlohmann::json::error_handler_t::replace);
            CHECK(s == expected);
        }
        SECTION("test case in issue #1445")
        {
            nlohmann::json dump_test;
            const int data[] =
            {
                109,  108,  103,  125,  -122, -53,  115,
                18,   3,    0,    102,  19,   1,    15,
                -110, 13,   -3,   -1,   -81,  32,   2,
                0,    0,    0,    0,    0,    0,    0,
                8,    0,    0,    0,    0,    0,    0,
                0,    0,    0,    0,    0,    -80,  2,
                0,    0,    96,   -118, 46,   -116, 46,
                109,  -84,  -87,  108,  14,   109,  -24,
                -83,  13,   -18,  -51,  -83,  -52,  -115,
                14,   6,    32,   0,    0,    0,    0,
                0,    0,    0,    0,    0,    0,    0,
                64,   3,    0,    0,    0,    35,   -74,
                -73,  55,   57,   -128, 0,    0,    0,
                0,    0,    0,    0,    0,    0,    0,
                0,    0,    33,   0,    0,    0,    -96,
                -54,  -28,  -26
            };
            std::string s;
            for (unsigned i = 0; i < sizeof(data) / sizeof(int); i++)
            {
                s += static_cast<char>(data[i]);
            }
            dump_test["1"] = s;
            dump_test.dump(-1, ' ', true, nlohmann::json::error_handler_t::replace);
        }
    }

    SECTION("issue #1447 - Integer Overflow (OSS-Fuzz 12506)")
    {
        json j = json::parse("[-9223372036854775808]");
        CHECK(j.dump() == "[-9223372036854775808]");
    }

    SECTION("issue #1708 - minimum value of int64_t can be outputted")
    {
        constexpr auto smallest = (std::numeric_limits<int64_t>::min)();
        json j = smallest;
        CHECK(j.dump() == std::to_string(smallest));
    }

    SECTION("issue #1727 - Contains with non-const lvalue json_pointer picks the wrong overload")
    {
        json j = {{"root", {{"settings", {{"logging", true}}}}}};

        auto jptr1 = "/root/settings/logging"_json_pointer;
        auto jptr2 = json::json_pointer{"/root/settings/logging"};

        CHECK(j.contains(jptr1));
        CHECK(j.contains(jptr2));
    }
<<<<<<< HEAD

    SECTION("issue #1647 - compile error when deserializing enum if both non-default from_json and non-member operator== exists for other type")
    {
        auto val = nlohmann::json("one").get<for_1647>();
        CHECK(val == for_1647::one);
=======
    SECTION("issue #1805 - A pair<T1, T2> is json constructible only if T1 and T2 are json constructible")
    {
        static_assert(!std::is_constructible<json, std::pair<std::string, NotSerializableData>>::value, "");
        static_assert(!std::is_constructible<json, std::pair<NotSerializableData, std::string>>::value, "");
        static_assert(std::is_constructible<json, std::pair<int, std::string>>::value, "");
>>>>>>> 3790bd9a
    }
}

#if not defined(JSON_NOEXCEPTION)
TEST_CASE("regression tests, exceptions dependent")
{
    SECTION("issue #1340 - eof not set on exhausted input stream")
    {
        std::stringstream s("{}{}");
        json j;
        s >> j;
        s >> j;
        CHECK_THROWS_AS(s >> j, json::parse_error const&);
        CHECK(s.eof());
    }
}
#endif

/////////////////////////////////////////////////////////////////////
// for #1642
/////////////////////////////////////////////////////////////////////
template <typename T> class array {};
template <typename T> class object {};
template <typename T> class string {};
template <typename T> class number_integer {};
template <typename T> class number_unsigned {};
template <typename T> class number_float {};<|MERGE_RESOLUTION|>--- conflicted
+++ resolved
@@ -160,7 +160,6 @@
 using float_json = nlohmann::basic_json<std::map, std::vector, std::string, bool, std::int64_t, std::uint64_t, float>;
 
 /////////////////////////////////////////////////////////////////////
-<<<<<<< HEAD
 // for #1647
 /////////////////////////////////////////////////////////////////////
 namespace
@@ -192,7 +191,8 @@
     }
 };
 }
-=======
+
+/////////////////////////////////////////////////////////////////////
 // for #1805
 /////////////////////////////////////////////////////////////////////
 
@@ -202,7 +202,6 @@
     float myfloat;
 };
 
->>>>>>> 3790bd9a
 
 TEST_CASE("regression tests")
 {
@@ -1870,19 +1869,18 @@
         CHECK(j.contains(jptr1));
         CHECK(j.contains(jptr2));
     }
-<<<<<<< HEAD
 
     SECTION("issue #1647 - compile error when deserializing enum if both non-default from_json and non-member operator== exists for other type")
     {
         auto val = nlohmann::json("one").get<for_1647>();
         CHECK(val == for_1647::one);
-=======
+    }
+
     SECTION("issue #1805 - A pair<T1, T2> is json constructible only if T1 and T2 are json constructible")
     {
         static_assert(!std::is_constructible<json, std::pair<std::string, NotSerializableData>>::value, "");
         static_assert(!std::is_constructible<json, std::pair<NotSerializableData, std::string>>::value, "");
         static_assert(std::is_constructible<json, std::pair<int, std::string>>::value, "");
->>>>>>> 3790bd9a
     }
 }
 
