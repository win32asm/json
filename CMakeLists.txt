cmake_minimum_required(VERSION 3.1)

##
## PROJECT
## name and version
##
project(nlohmann_json VERSION 3.9.0 LANGUAGES CXX)

##
## INCLUDE
##
##
include(ExternalProject)

##
## OPTIONS
##

if (POLICY CMP0077)
    # Allow CMake 3.13+ to override options when using FetchContent / add_subdirectory.
    cmake_policy(SET CMP0077 NEW)
endif ()

option(JSON_BuildTests "Build the unit tests when BUILD_TESTING is enabled." ON)
option(JSON_Install "Install CMake targets during install step." ON)
option(JSON_MultipleHeaders "Use non-amalgamated version of the library." OFF)
option(JSON_ImplicitConversions "Enable implicit conversions." ON)

##
## CONFIGURATION
##
include(GNUInstallDirs)

set(NLOHMANN_JSON_TARGET_NAME               ${PROJECT_NAME})
set(NLOHMANN_JSON_CONFIG_INSTALL_DIR        "${CMAKE_INSTALL_LIBDIR}/cmake/${PROJECT_NAME}" CACHE INTERNAL "")
set(NLOHMANN_JSON_INCLUDE_INSTALL_DIR       "${CMAKE_INSTALL_INCLUDEDIR}")
set(NLOHMANN_JSON_TARGETS_EXPORT_NAME       "${PROJECT_NAME}Targets")
set(NLOHMANN_JSON_CMAKE_CONFIG_TEMPLATE     "cmake/config.cmake.in")
set(NLOHMANN_JSON_CMAKE_CONFIG_DIR          "${CMAKE_CURRENT_BINARY_DIR}")
set(NLOHMANN_JSON_CMAKE_VERSION_CONFIG_FILE "${NLOHMANN_JSON_CMAKE_CONFIG_DIR}/${PROJECT_NAME}ConfigVersion.cmake")
set(NLOHMANN_JSON_CMAKE_PROJECT_CONFIG_FILE "${NLOHMANN_JSON_CMAKE_CONFIG_DIR}/${PROJECT_NAME}Config.cmake")
set(NLOHMANN_JSON_CMAKE_PROJECT_TARGETS_FILE "${NLOHMANN_JSON_CMAKE_CONFIG_DIR}/${PROJECT_NAME}Targets.cmake")
set(NLOHMANN_JSON_PKGCONFIG_INSTALL_DIR     "${CMAKE_INSTALL_LIBDIR}/pkgconfig")

if (JSON_MultipleHeaders)
    set(NLOHMANN_JSON_INCLUDE_BUILD_DIR "${PROJECT_SOURCE_DIR}/include/")
    message(STATUS "Using the multi-header code from ${NLOHMANN_JSON_INCLUDE_BUILD_DIR}")
else()
    set(NLOHMANN_JSON_INCLUDE_BUILD_DIR "${PROJECT_SOURCE_DIR}/single_include/")
    message(STATUS "Using the single-header code from ${NLOHMANN_JSON_INCLUDE_BUILD_DIR}")
endif()

if (NOT JSON_ImplicitConversions)
    message(STATUS "Implicit conversions are disabled")
endif()

##
## TARGET
## create target and add include path
##
add_library(${NLOHMANN_JSON_TARGET_NAME} INTERFACE)
add_library(${PROJECT_NAME}::${NLOHMANN_JSON_TARGET_NAME} ALIAS ${NLOHMANN_JSON_TARGET_NAME})
if (${CMAKE_VERSION} VERSION_LESS "3.8.0")
    target_compile_features(${NLOHMANN_JSON_TARGET_NAME} INTERFACE cxx_range_for)
else()
    target_compile_features(${NLOHMANN_JSON_TARGET_NAME} INTERFACE cxx_std_11)
endif()

target_compile_definitions(
    ${NLOHMANN_JSON_TARGET_NAME}
    INTERFACE
    JSON_USE_IMPLICIT_CONVERSIONS=$<BOOL:${JSON_ImplicitConversions}>
)

target_include_directories(
    ${NLOHMANN_JSON_TARGET_NAME}
    INTERFACE
    $<BUILD_INTERFACE:${NLOHMANN_JSON_INCLUDE_BUILD_DIR}>
    $<INSTALL_INTERFACE:include>
)

## add debug view definition file for msvc (natvis)
if (MSVC)
    set(NLOHMANN_ADD_NATVIS TRUE)
    set(NLOHMANN_NATVIS_FILE "nlohmann_json.natvis")
    target_sources(
        ${NLOHMANN_JSON_TARGET_NAME}
        INTERFACE
            $<INSTALL_INTERFACE:${NLOHMANN_NATVIS_FILE}>
            $<BUILD_INTERFACE:${CMAKE_CURRENT_SOURCE_DIR}/${NLOHMANN_NATVIS_FILE}>
    )
endif()

# Install a pkg-config file, so other tools can find this.
CONFIGURE_FILE(
  "${CMAKE_CURRENT_SOURCE_DIR}/cmake/pkg-config.pc.in"
  "${CMAKE_CURRENT_BINARY_DIR}/${PROJECT_NAME}.pc"
)

##
## TESTS
## create and configure the unit test target
##
include(CTest) #adds option BUILD_TESTING (default ON)

if(BUILD_TESTING AND JSON_BuildTests)
    enable_testing()
    add_subdirectory(test)
endif()

##
## INSTALL
## install header files, generate and install cmake config files for find_package()
##
include(CMakePackageConfigHelpers)
# use a custom package version config file instead of
# write_basic_package_version_file to ensure that it's architecture-independent
# https://github.com/nlohmann/json/issues/1697
configure_file(
    "cmake/nlohmann_jsonConfigVersion.cmake.in"
    ${NLOHMANN_JSON_CMAKE_VERSION_CONFIG_FILE}
    @ONLY
)
configure_file(
    ${NLOHMANN_JSON_CMAKE_CONFIG_TEMPLATE}
    ${NLOHMANN_JSON_CMAKE_PROJECT_CONFIG_FILE}
    @ONLY
)

if(JSON_Install)
    install(
        DIRECTORY ${NLOHMANN_JSON_INCLUDE_BUILD_DIR}
        DESTINATION ${NLOHMANN_JSON_INCLUDE_INSTALL_DIR}
    )
    install(
        FILES ${NLOHMANN_JSON_CMAKE_PROJECT_CONFIG_FILE} ${NLOHMANN_JSON_CMAKE_VERSION_CONFIG_FILE}
        DESTINATION ${NLOHMANN_JSON_CONFIG_INSTALL_DIR}
    )
    if (NLOHMANN_ADD_NATVIS)
        install(
            FILES ${NLOHMANN_NATVIS_FILE}
            DESTINATION .
    )
endif()
    export(
        TARGETS ${NLOHMANN_JSON_TARGET_NAME}
        NAMESPACE ${PROJECT_NAME}::
        FILE ${NLOHMANN_JSON_CMAKE_PROJECT_TARGETS_FILE}
    )
    install(
        TARGETS ${NLOHMANN_JSON_TARGET_NAME}
        EXPORT ${NLOHMANN_JSON_TARGETS_EXPORT_NAME}
        INCLUDES DESTINATION ${NLOHMANN_JSON_INCLUDE_INSTALL_DIR}
    )
    install(
        EXPORT ${NLOHMANN_JSON_TARGETS_EXPORT_NAME}
        NAMESPACE ${PROJECT_NAME}::
        DESTINATION ${NLOHMANN_JSON_CONFIG_INSTALL_DIR}
    )
    install(
<<<<<<< HEAD
        FILES "${CMAKE_CURRENT_BINARY_DIR}/${PROJECT_NAME}.pc"
        DESTINATION lib/pkgconfig
=======
        FILES "${CMAKE_BINARY_DIR}/${PROJECT_NAME}.pc"
        DESTINATION ${NLOHMANN_JSON_PKGCONFIG_INSTALL_DIR}
>>>>>>> b3da8b32
    )
endif()<|MERGE_RESOLUTION|>--- conflicted
+++ resolved
@@ -158,12 +158,7 @@
         DESTINATION ${NLOHMANN_JSON_CONFIG_INSTALL_DIR}
     )
     install(
-<<<<<<< HEAD
         FILES "${CMAKE_CURRENT_BINARY_DIR}/${PROJECT_NAME}.pc"
-        DESTINATION lib/pkgconfig
-=======
-        FILES "${CMAKE_BINARY_DIR}/${PROJECT_NAME}.pc"
         DESTINATION ${NLOHMANN_JSON_PKGCONFIG_INSTALL_DIR}
->>>>>>> b3da8b32
     )
 endif()